--- conflicted
+++ resolved
@@ -118,16 +118,4 @@
     def test_shared_pool_is_singleton(self):
         pool1 = process.SharedPool()
         pool2 = process.SharedPool()
-<<<<<<< HEAD
         self.assertEqual(id(pool1._instance), id(pool2._instance))
-
-    def test_shared_pool_works_as_singleton(self):
-        d1 = process.simple_execute('sleep 1')
-        d2 = process.simple_execute('sleep 0.005')
-        # lp609749: would have failed with
-        # exceptions.AssertionError: Someone released me too many times:
-        # too many tokens!
-        return d1
-=======
-        self.assert_(id(pool1) == id(pool2))
->>>>>>> efc63171
