# vim: tabstop=4 shiftwidth=4 softtabstop=4

# Copyright 2010 United States Government as represented by the
# Administrator of the National Aeronautics and Space Administration.
# All Rights Reserved.
#
#    Licensed under the Apache License, Version 2.0 (the "License"); you may
#    not use this file except in compliance with the License. You may obtain
#    a copy of the License at
#
#         http://www.apache.org/licenses/LICENSE-2.0
#
#    Unless required by applicable law or agreed to in writing, software
#    distributed under the License is distributed on an "AS IS" BASIS, WITHOUT
#    WARRANTIES OR CONDITIONS OF ANY KIND, either express or implied. See the
#    License for the specific language governing permissions and limitations
#    under the License.

import logging
from M2Crypto import BIO
from M2Crypto import RSA
import StringIO
import time
<<<<<<< HEAD

=======
>>>>>>> 387671f9
from twisted.internet import defer
import unittest
from xml.etree import ElementTree

from nova import crypto
from nova import db
from nova import flags
from nova import rpc
from nova import test
from nova import utils
from nova.auth import manager
from nova.compute import power_state
from nova.api.ec2 import context
from nova.api.ec2 import cloud


FLAGS = flags.FLAGS


class CloudTestCase(test.TrialTestCase):
    def setUp(self):
        super(CloudTestCase, self).setUp()
        self.flags(connection_type='fake')

        self.conn = rpc.Connection.instance()
        logging.getLogger().setLevel(logging.DEBUG)

        # set up our cloud
        self.cloud = cloud.CloudController()

        # set up a service
        self.compute = utils.import_class(FLAGS.compute_manager)
        self.compute_consumer = rpc.AdapterConsumer(connection=self.conn,
                                                    topic=FLAGS.compute_topic,
                                                    proxy=self.compute)
        self.compute_consumer.attach_to_twisted()

<<<<<<< HEAD
        self.manager = manager.AuthManager()
        self.user = self.manager.create_user('admin', 'admin', 'admin', True)
        self.project = self.manager.create_project('proj', 'admin', 'proj')
        self.context = context.APIRequestContext(user=self.user,
                                                 project=self.project)

    def tearDown(self):
        self.manager.delete_project(self.project)
        self.manager.delete_user(self.user)
        super(CloudTestCase, self).setUp()

    def _create_key(self, name):
        # NOTE(vish): create depends on pool, so just call helper directly
        return cloud._gen_key(self.context, self.context.user.id, name)
=======
        try:
            manager.AuthManager().create_user('admin', 'admin', 'admin')
        except: pass
        admin = manager.AuthManager().get_user('admin')
        project = manager.AuthManager().create_project('proj', 'admin', 'proj')
        self.context = api.APIRequestContext(handler=None,
                                             project=project,
                                             user=admin)

    def tearDown(self):
        super(CloudTestCase, self).tearDown()
        manager.AuthManager().delete_project('proj')
        manager.AuthManager().delete_user('admin')
>>>>>>> 387671f9

    def test_console_output(self):
        if FLAGS.connection_type == 'fake':
            logging.debug("Can't test instances without a real virtual env.")
            return
        instance_id = 'foo'
        inst = yield self.compute.run_instance(instance_id)
        output = yield self.cloud.get_console_output(self.context, [instance_id])
        logging.debug(output)
        self.assert_(output)
        rv = yield self.compute.terminate_instance(instance_id)


    def test_key_generation(self):
        result = self._create_key('test')
        private_key = result['private_key']
        key = RSA.load_key_string(private_key, callback=lambda: None)
        bio = BIO.MemoryBuffer()
        public_key = db.key_pair_get(self.context,
                                    self.context.user.id,
                                    'test')['public_key']
        key.save_pub_key_bio(bio)
        converted = crypto.ssl_pub_to_ssh_pub(bio.read())
        # assert key fields are equal
        self.assertEqual(public_key.split(" ")[1].strip(),
                         converted.split(" ")[1].strip())

    def test_describe_key_pairs(self):
        self._create_key('test1')
        self._create_key('test2')
        result = self.cloud.describe_key_pairs(self.context)
        keys = result["keypairsSet"]
        self.assertTrue(filter(lambda k: k['keyName'] == 'test1', keys))
        self.assertTrue(filter(lambda k: k['keyName'] == 'test2', keys))

    def test_delete_key_pair(self):
        self._create_key('test')
        self.cloud.delete_key_pair(self.context, 'test')

    def test_run_instances(self):
        if FLAGS.connection_type == 'fake':
            logging.debug("Can't test instances without a real virtual env.")
            return
        image_id = FLAGS.default_image
        instance_type = FLAGS.default_instance_type
        max_count = 1
        kwargs = {'image_id': image_id,
                  'instance_type': instance_type,
                  'max_count': max_count}
        rv = yield self.cloud.run_instances(self.context, **kwargs)
        # TODO: check for proper response
        instance = rv['reservationSet'][0][rv['reservationSet'][0].keys()[0]][0]
        logging.debug("Need to watch instance %s until it's running..." % instance['instance_id'])
        while True:
            rv = yield defer.succeed(time.sleep(1))
            info = self.cloud._get_instance(instance['instance_id'])
            logging.debug(info['state'])
            if info['state'] == power_state.RUNNING:
                break
        self.assert_(rv)

        if connection_type != 'fake':
            time.sleep(45) # Should use boto for polling here
        for reservations in rv['reservationSet']:
            # for res_id in reservations.keys():
            #  logging.debug(reservations[res_id])
             # for instance in reservations[res_id]:
           for instance in reservations[reservations.keys()[0]]:
               logging.debug("Terminating instance %s" % instance['instance_id'])
               rv = yield self.compute.terminate_instance(instance['instance_id'])

    def test_instance_update_state(self):
        def instance(num):
            return {
                'reservation_id': 'r-1',
                'instance_id': 'i-%s' % num,
                'image_id': 'ami-%s' % num,
                'private_dns_name': '10.0.0.%s' % num,
                'dns_name': '10.0.0%s' % num,
                'ami_launch_index': str(num),
                'instance_type': 'fake',
                'availability_zone': 'fake',
                'key_name': None,
                'kernel_id': 'fake',
                'ramdisk_id': 'fake',
                'groups': ['default'],
                'product_codes': None,
                'state': 0x01,
                'user_data': ''
            }
        rv = self.cloud._format_describe_instances(self.context)
        self.assert_(len(rv['reservationSet']) == 0)

        # simulate launch of 5 instances
        # self.cloud.instances['pending'] = {}
        #for i in xrange(5):
        #    inst = instance(i)
        #    self.cloud.instances['pending'][inst['instance_id']] = inst

        #rv = self.cloud._format_instances(self.admin)
        #self.assert_(len(rv['reservationSet']) == 1)
        #self.assert_(len(rv['reservationSet'][0]['instances_set']) == 5)
        # report 4 nodes each having 1 of the instances
        #for i in xrange(4):
        #    self.cloud.update_state('instances', {('node-%s' % i): {('i-%s' % i): instance(i)}})

        # one instance should be pending still
        #self.assert_(len(self.cloud.instances['pending'].keys()) == 1)

        # check that the reservations collapse
        #rv = self.cloud._format_instances(self.admin)
        #self.assert_(len(rv['reservationSet']) == 1)
        #self.assert_(len(rv['reservationSet'][0]['instances_set']) == 5)

        # check that we can get metadata for each instance
        #for i in xrange(4):
        #    data = self.cloud.get_metadata(instance(i)['private_dns_name'])
        #    self.assert_(data['meta-data']['ami-id'] == 'ami-%s' % i)<|MERGE_RESOLUTION|>--- conflicted
+++ resolved
@@ -21,10 +21,7 @@
 from M2Crypto import RSA
 import StringIO
 import time
-<<<<<<< HEAD
 
-=======
->>>>>>> 387671f9
 from twisted.internet import defer
 import unittest
 from xml.etree import ElementTree
@@ -62,7 +59,6 @@
                                                     proxy=self.compute)
         self.compute_consumer.attach_to_twisted()
 
-<<<<<<< HEAD
         self.manager = manager.AuthManager()
         self.user = self.manager.create_user('admin', 'admin', 'admin', True)
         self.project = self.manager.create_project('proj', 'admin', 'proj')
@@ -72,26 +68,11 @@
     def tearDown(self):
         self.manager.delete_project(self.project)
         self.manager.delete_user(self.user)
-        super(CloudTestCase, self).setUp()
+        super(CloudTestCase, self).tearDown()
 
     def _create_key(self, name):
         # NOTE(vish): create depends on pool, so just call helper directly
         return cloud._gen_key(self.context, self.context.user.id, name)
-=======
-        try:
-            manager.AuthManager().create_user('admin', 'admin', 'admin')
-        except: pass
-        admin = manager.AuthManager().get_user('admin')
-        project = manager.AuthManager().create_project('proj', 'admin', 'proj')
-        self.context = api.APIRequestContext(handler=None,
-                                             project=project,
-                                             user=admin)
-
-    def tearDown(self):
-        super(CloudTestCase, self).tearDown()
-        manager.AuthManager().delete_project('proj')
-        manager.AuthManager().delete_user('admin')
->>>>>>> 387671f9
 
     def test_console_output(self):
         if FLAGS.connection_type == 'fake':
