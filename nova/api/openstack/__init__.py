# vim: tabstop=4 shiftwidth=4 softtabstop=4

# Copyright 2010 United States Government as represented by the
# Administrator of the National Aeronautics and Space Administration.
# All Rights Reserved.
#
#    Licensed under the Apache License, Version 2.0 (the "License"); you may
#    not use this file except in compliance with the License. You may obtain
#    a copy of the License at
#
#         http://www.apache.org/licenses/LICENSE-2.0
#
#    Unless required by applicable law or agreed to in writing, software
#    distributed under the License is distributed on an "AS IS" BASIS, WITHOUT
#    WARRANTIES OR CONDITIONS OF ANY KIND, either express or implied. See the
#    License for the specific language governing permissions and limitations
#    under the License.

"""
WSGI middleware for OpenStack API controllers.
"""

import json
import time

import logging
import routes
import traceback
import webob.dec
import webob.exc
import webob

from nova import context
from nova import flags
from nova import utils
from nova import wsgi
from nova.api.openstack import faults
from nova.api.openstack import backup_schedules
from nova.api.openstack import flavors
from nova.api.openstack import images
from nova.api.openstack import ratelimiting
from nova.api.openstack import servers
from nova.api.openstack import sharedipgroups
from nova.auth import manager


FLAGS = flags.FLAGS
flags.DEFINE_string('os_api_auth',
    'nova.api.openstack.auth.AuthMiddleware',
    'The auth mechanism to use for the OpenStack API implemenation')

flags.DEFINE_string('os_api_ratelimiting',
    'nova.api.openstack.ratelimiting.RateLimitingMiddleware',
    'Default ratelimiting implementation for the Openstack API')

flags.DEFINE_bool('allow_admin_api',
    False,
    'When True, this API service will accept admin operations.')


class API(wsgi.Middleware):
    """WSGI entry point for all OpenStack API requests."""

    def __init__(self):
        auth_middleware = utils.import_class(FLAGS.os_api_auth)
        ratelimiting_middleware = \
            utils.import_class(FLAGS.os_api_ratelimiting)
        app = auth_middleware(ratelimiting_middleware(APIRouter()))
        super(API, self).__init__(app)

    @webob.dec.wsgify
    def __call__(self, req):
        try:
            return req.get_response(self.application)
        except Exception as ex:
            logging.warn(_("Caught error: %s") % str(ex))
            logging.error(traceback.format_exc())
            exc = webob.exc.HTTPInternalServerError(explanation=str(ex))
            return faults.Fault(exc)


<<<<<<< HEAD
class AuthMiddleware(wsgi.Middleware):
    """Authorize the openstack API request or return an HTTP Forbidden."""

    def __init__(self, application):
        self.auth_driver = utils.import_class(FLAGS.nova_api_auth)()
        super(AuthMiddleware, self).__init__(application)

    @webob.dec.wsgify
    def __call__(self, req):
        if 'X-Auth-Token' not in req.headers:
            return self.auth_driver.authenticate(req)

        user = self.auth_driver.authorize_token(req.headers["X-Auth-Token"])

        if not user:
            return faults.Fault(webob.exc.HTTPUnauthorized())

        project = manager.AuthManager().get_project(FLAGS.default_project)
        req.environ['nova.context'] = context.RequestContext(user, project)
        return self.application


class RateLimitingMiddleware(wsgi.Middleware):
    """Rate limit incoming requests according to the OpenStack rate limits."""

    def __init__(self, application, service_host=None):
        """Create a rate limiting middleware that wraps the given application.

        By default, rate counters are stored in memory.  If service_host is
        specified, the middleware instead relies on the ratelimiting.WSGIApp
        at the given host+port to keep rate counters.
        """
        super(RateLimitingMiddleware, self).__init__(application)
        if not service_host:
            #TODO(gundlach): These limits were based on limitations of Cloud
            #Servers.  We should revisit them in Nova.
            self.limiter = ratelimiting.Limiter(limits={
                    'DELETE': (100, ratelimiting.PER_MINUTE),
                    'PUT': (10, ratelimiting.PER_MINUTE),
                    'POST': (10, ratelimiting.PER_MINUTE),
                    'POST servers': (50, ratelimiting.PER_DAY),
                    'GET changes-since': (3, ratelimiting.PER_MINUTE),
                })
        else:
            self.limiter = ratelimiting.WSGIAppProxy(service_host)

    @webob.dec.wsgify
    def __call__(self, req):
        """Rate limit the request.

        If the request should be rate limited, return a 413 status with a
        Retry-After header giving the time when the request would succeed.
        """
        action_name = self.get_action_name(req)
        if not action_name:
            # Not rate limited
            return self.application
        delay = self.get_delay(action_name,
            req.environ['nova.context'].user_id)
        if delay:
            # TODO(gundlach): Get the retry-after format correct.
            exc = webob.exc.HTTPRequestEntityTooLarge(
                    explanation=_('Too many requests.'),
                    headers={'Retry-After': time.time() + delay})
            raise faults.Fault(exc)
        return self.application

    def get_delay(self, action_name, username):
        """Return the delay for the given action and username, or None if
        the action would not be rate limited.
        """
        if action_name == 'POST servers':
            # "POST servers" is a POST, so it counts against "POST" too.
            # Attempt the "POST" first, lest we are rate limited by "POST" but
            # use up a precious "POST servers" call.
            delay = self.limiter.perform("POST", username=username)
            if delay:
                return delay
        return self.limiter.perform(action_name, username=username)

    def get_action_name(self, req):
        """Return the action name for this request."""
        if req.method == 'GET' and 'changes-since' in req.GET:
            return 'GET changes-since'
        if req.method == 'POST' and req.path_info.startswith('/servers'):
            return 'POST servers'
        if req.method in ['PUT', 'POST', 'DELETE']:
            return req.method
        return None


=======
>>>>>>> 75e2cbec
class APIRouter(wsgi.Router):
    """
    Routes requests on the OpenStack API to the appropriate controller
    and method.
    """

    def __init__(self):
        mapper = routes.Mapper()

        server_members = {'action': 'POST'}
        if FLAGS.allow_admin_api:
            logging.debug("Including admin operations in API.")
            server_members['pause'] = 'POST'
            server_members['unpause'] = 'POST'

        mapper.resource("server", "servers", controller=servers.Controller(),
                        collection={'detail': 'GET'},
                        member=server_members)

        mapper.resource("backup_schedule", "backup_schedules",
                        controller=backup_schedules.Controller(),
                        parent_resource=dict(member_name='server',
                        collection_name='servers'))

        mapper.resource("image", "images", controller=images.Controller(),
                        collection={'detail': 'GET'})
        mapper.resource("flavor", "flavors", controller=flavors.Controller(),
                        collection={'detail': 'GET'})
        mapper.resource("sharedipgroup", "sharedipgroups",
                        controller=sharedipgroups.Controller())

        super(APIRouter, self).__init__(mapper)<|MERGE_RESOLUTION|>--- conflicted
+++ resolved
@@ -79,100 +79,6 @@
             return faults.Fault(exc)
 
 
-<<<<<<< HEAD
-class AuthMiddleware(wsgi.Middleware):
-    """Authorize the openstack API request or return an HTTP Forbidden."""
-
-    def __init__(self, application):
-        self.auth_driver = utils.import_class(FLAGS.nova_api_auth)()
-        super(AuthMiddleware, self).__init__(application)
-
-    @webob.dec.wsgify
-    def __call__(self, req):
-        if 'X-Auth-Token' not in req.headers:
-            return self.auth_driver.authenticate(req)
-
-        user = self.auth_driver.authorize_token(req.headers["X-Auth-Token"])
-
-        if not user:
-            return faults.Fault(webob.exc.HTTPUnauthorized())
-
-        project = manager.AuthManager().get_project(FLAGS.default_project)
-        req.environ['nova.context'] = context.RequestContext(user, project)
-        return self.application
-
-
-class RateLimitingMiddleware(wsgi.Middleware):
-    """Rate limit incoming requests according to the OpenStack rate limits."""
-
-    def __init__(self, application, service_host=None):
-        """Create a rate limiting middleware that wraps the given application.
-
-        By default, rate counters are stored in memory.  If service_host is
-        specified, the middleware instead relies on the ratelimiting.WSGIApp
-        at the given host+port to keep rate counters.
-        """
-        super(RateLimitingMiddleware, self).__init__(application)
-        if not service_host:
-            #TODO(gundlach): These limits were based on limitations of Cloud
-            #Servers.  We should revisit them in Nova.
-            self.limiter = ratelimiting.Limiter(limits={
-                    'DELETE': (100, ratelimiting.PER_MINUTE),
-                    'PUT': (10, ratelimiting.PER_MINUTE),
-                    'POST': (10, ratelimiting.PER_MINUTE),
-                    'POST servers': (50, ratelimiting.PER_DAY),
-                    'GET changes-since': (3, ratelimiting.PER_MINUTE),
-                })
-        else:
-            self.limiter = ratelimiting.WSGIAppProxy(service_host)
-
-    @webob.dec.wsgify
-    def __call__(self, req):
-        """Rate limit the request.
-
-        If the request should be rate limited, return a 413 status with a
-        Retry-After header giving the time when the request would succeed.
-        """
-        action_name = self.get_action_name(req)
-        if not action_name:
-            # Not rate limited
-            return self.application
-        delay = self.get_delay(action_name,
-            req.environ['nova.context'].user_id)
-        if delay:
-            # TODO(gundlach): Get the retry-after format correct.
-            exc = webob.exc.HTTPRequestEntityTooLarge(
-                    explanation=_('Too many requests.'),
-                    headers={'Retry-After': time.time() + delay})
-            raise faults.Fault(exc)
-        return self.application
-
-    def get_delay(self, action_name, username):
-        """Return the delay for the given action and username, or None if
-        the action would not be rate limited.
-        """
-        if action_name == 'POST servers':
-            # "POST servers" is a POST, so it counts against "POST" too.
-            # Attempt the "POST" first, lest we are rate limited by "POST" but
-            # use up a precious "POST servers" call.
-            delay = self.limiter.perform("POST", username=username)
-            if delay:
-                return delay
-        return self.limiter.perform(action_name, username=username)
-
-    def get_action_name(self, req):
-        """Return the action name for this request."""
-        if req.method == 'GET' and 'changes-since' in req.GET:
-            return 'GET changes-since'
-        if req.method == 'POST' and req.path_info.startswith('/servers'):
-            return 'POST servers'
-        if req.method in ['PUT', 'POST', 'DELETE']:
-            return req.method
-        return None
-
-
-=======
->>>>>>> 75e2cbec
 class APIRouter(wsgi.Router):
     """
     Routes requests on the OpenStack API to the appropriate controller
