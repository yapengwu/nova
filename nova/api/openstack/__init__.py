# vim: tabstop=4 shiftwidth=4 softtabstop=4

# Copyright 2010 United States Government as represented by the
# Administrator of the National Aeronautics and Space Administration.
# All Rights Reserved.
#
#    Licensed under the Apache License, Version 2.0 (the "License"); you may
#    not use this file except in compliance with the License. You may obtain
#    a copy of the License at
#
#         http://www.apache.org/licenses/LICENSE-2.0
#
#    Unless required by applicable law or agreed to in writing, software
#    distributed under the License is distributed on an "AS IS" BASIS, WITHOUT
#    WARRANTIES OR CONDITIONS OF ANY KIND, either express or implied. See the
#    License for the specific language governing permissions and limitations
#    under the License.

"""
WSGI middleware for OpenStack API controllers.
"""

import routes
import webob.dec
import webob.exc

from nova import flags
from nova import log as logging
from nova import wsgi
from nova.api.openstack import accounts
from nova.api.openstack import faults
from nova.api.openstack import backup_schedules
from nova.api.openstack import consoles
from nova.api.openstack import flavors
from nova.api.openstack import images
from nova.api.openstack import limits
from nova.api.openstack import servers
from nova.api.openstack import server_metadata
from nova.api.openstack import shared_ip_groups
from nova.api.openstack import users
from nova.api.openstack import zones


LOG = logging.getLogger('nova.api.openstack')
FLAGS = flags.FLAGS
flags.DEFINE_bool('allow_admin_api',
    False,
    'When True, this API service will accept admin operations.')


class FaultWrapper(wsgi.Middleware):
    """Calls down the middleware stack, making exceptions into faults."""

    @webob.dec.wsgify(RequestClass=wsgi.Request)
    def __call__(self, req):
        try:
            return req.get_response(self.application)
        except Exception as ex:
            LOG.exception(_("Caught error: %s"), unicode(ex))
            exc = webob.exc.HTTPInternalServerError(explanation=unicode(ex))
            return faults.Fault(exc)


class APIRouter(wsgi.Router):
    """
    Routes requests on the OpenStack API to the appropriate controller
    and method.
    """

    @classmethod
    def factory(cls, global_config, **local_config):
        """Simple paste factory, :class:`nova.wsgi.Router` doesn't have one"""
        return cls()

    def __init__(self):
        self.server_members = {}
        mapper = routes.Mapper()
        self._setup_routes(mapper)
        super(APIRouter, self).__init__(mapper)

    def _setup_routes(self, mapper):
        server_members = self.server_members
        server_members['action'] = 'POST'
        if FLAGS.allow_admin_api:
            LOG.debug(_("Including admin operations in API."))

            server_members['pause'] = 'POST'
            server_members['unpause'] = 'POST'
            server_members['diagnostics'] = 'GET'
            server_members['actions'] = 'GET'
            server_members['suspend'] = 'POST'
            server_members['resume'] = 'POST'
            server_members['rescue'] = 'POST'
            server_members['unrescue'] = 'POST'
            server_members['reset_network'] = 'POST'
            server_members['inject_network_info'] = 'POST'

            mapper.resource("zone", "zones", controller=zones.Controller(),
                        collection={'detail': 'GET', 'info': 'GET'}),

            mapper.resource("user", "users", controller=users.Controller(),
                        collection={'detail': 'GET'})

            mapper.resource("account", "accounts",
                            controller=accounts.Controller(),
                            collection={'detail': 'GET'})

        mapper.resource("backup_schedule", "backup_schedule",
                        controller=backup_schedules.Controller(),
                        parent_resource=dict(member_name='server',
                        collection_name='servers'))

        mapper.resource("console", "consoles",
                        controller=consoles.Controller(),
                        parent_resource=dict(member_name='server',
                        collection_name='servers'))

        mapper.resource("image", "images", controller=images.Controller(),
                        collection={'detail': 'GET'})

        mapper.resource("flavor", "flavors", controller=flavors.Controller(),
                        collection={'detail': 'GET'})

        mapper.resource("shared_ip_group", "shared_ip_groups",
                        collection={'detail': 'GET'},
                        controller=shared_ip_groups.Controller())

<<<<<<< HEAD

class APIRouterV10(APIRouter):
    def _setup_routes(self, mapper):
        APIRouter._setup_routes(self, mapper)
        mapper.resource("server", "servers",
                        controller=servers.ControllerV10(),
                        collection={'detail': 'GET'},
                        member=self.server_members)


class APIRouterV11(APIRouter):
    def _setup_routes(self, mapper):
        APIRouter._setup_routes(self, mapper)
        mapper.resource("server", "servers",
                        controller=servers.ControllerV11(),
                        collection={'detail': 'GET'},
                        member=self.server_members)
        mapper.resource("server_meta", "meta",
                        controller=server_metadata.Controller(),
                        parent_resource=dict(member_name='server',
                        collection_name='servers'))
=======
        _limits = limits.LimitsController()
        mapper.resource("limit", "limits", controller=_limits)

        super(APIRouter, self).__init__(mapper)
>>>>>>> fb8b0636


class Versions(wsgi.Application):
    @webob.dec.wsgify(RequestClass=wsgi.Request)
    def __call__(self, req):
        """Respond to a request for all OpenStack API versions."""
        response = {
            "versions": [
                dict(status="DEPRECATED", id="v1.0"),
                dict(status="CURRENT", id="v1.1"),
            ],
        }
        metadata = {
            "application/xml": {
                "attributes": dict(version=["status", "id"])}}

        content_type = req.best_match_content_type()
        return wsgi.Serializer(metadata).serialize(response, content_type)<|MERGE_RESOLUTION|>--- conflicted
+++ resolved
@@ -125,7 +125,9 @@
                         collection={'detail': 'GET'},
                         controller=shared_ip_groups.Controller())
 
-<<<<<<< HEAD
+        _limits = limits.LimitsController()
+        mapper.resource("limit", "limits", controller=_limits)
+
 
 class APIRouterV10(APIRouter):
     def _setup_routes(self, mapper):
@@ -147,12 +149,6 @@
                         controller=server_metadata.Controller(),
                         parent_resource=dict(member_name='server',
                         collection_name='servers'))
-=======
-        _limits = limits.LimitsController()
-        mapper.resource("limit", "limits", controller=_limits)
-
-        super(APIRouter, self).__init__(mapper)
->>>>>>> fb8b0636
 
 
 class Versions(wsgi.Application):
