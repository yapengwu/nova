# vim: tabstop=4 shiftwidth=4 softtabstop=4

# Copyright 2010 United States Government as represented by the
# Administrator of the National Aeronautics and Space Administration.
# All Rights Reserved.
#
#    Licensed under the Apache License, Version 2.0 (the "License"); you may
#    not use this file except in compliance with the License. You may obtain
#    a copy of the License at
#
#         http://www.apache.org/licenses/LICENSE-2.0
#
#    Unless required by applicable law or agreed to in writing, software
#    distributed under the License is distributed on an "AS IS" BASIS, WITHOUT
#    WARRANTIES OR CONDITIONS OF ANY KIND, either express or implied. See the
#    License for the specific language governing permissions and limitations
#    under the License.
"""
Starting point for routing EC2 requests.

"""

import httplib2
import webob
import webob.dec
import webob.exc

from nova import context
from nova import exception
from nova import flags
from nova import log as logging
from nova import utils
from nova import wsgi
from nova.api.ec2 import apirequest
from nova.api.ec2 import ec2utils
from nova.auth import manager


FLAGS = flags.FLAGS
LOG = logging.getLogger("nova.api")
flags.DEFINE_integer('lockout_attempts', 5,
                     'Number of failed auths before lockout.')
flags.DEFINE_integer('lockout_minutes', 15,
                     'Number of minutes to lockout if triggered.')
flags.DEFINE_integer('lockout_window', 15,
                     'Number of minutes for lockout window.')
flags.DEFINE_string('keystone_ec2_url',
                    'http://localhost:5000/v2.0/ec2tokens',
                    'URL to get token from ec2 request.')
<<<<<<< HEAD
=======
flags.DECLARE('use_forwarded_for', 'nova.api.auth')
>>>>>>> dd9d9195


class RequestLogging(wsgi.Middleware):
    """Access-Log akin logging for all EC2 API requests."""

    @webob.dec.wsgify(RequestClass=wsgi.Request)
    def __call__(self, req):
        start = utils.utcnow()
        rv = req.get_response(self.application)
        self.log_request_completion(rv, req, start)
        return rv

    def log_request_completion(self, response, request, start):
        apireq = request.environ.get('ec2.request', None)
        if apireq:
            controller = apireq.controller
            action = apireq.action
        else:
            controller = None
            action = None
        ctxt = request.environ.get('nova.context', None)
        delta = utils.utcnow() - start
        seconds = delta.seconds
        microseconds = delta.microseconds
        LOG.info(
            "%s.%ss %s %s %s %s:%s %s [%s] %s %s",
            seconds,
            microseconds,
            request.remote_addr,
            request.method,
            "%s%s" % (request.script_name, request.path_info),
            controller,
            action,
            response.status_int,
            request.user_agent,
            request.content_type,
            response.content_type,
            context=ctxt)


class Lockout(wsgi.Middleware):
    """Lockout for x minutes on y failed auths in a z minute period.

    x = lockout_timeout flag
    y = lockout_window flag
    z = lockout_attempts flag

    Uses memcached if lockout_memcached_servers flag is set, otherwise it
    uses a very simple in-proccess cache. Due to the simplicity of
    the implementation, the timeout window is started with the first
    failed request, so it will block if there are x failed logins within
    that period.

    There is a possible race condition where simultaneous requests could
    sneak in before the lockout hits, but this is extremely rare and would
    only result in a couple of extra failed attempts."""

    def __init__(self, application):
        """middleware can use fake for testing."""
        if FLAGS.memcached_servers:
            import memcache
        else:
            from nova import fakememcache as memcache
        self.mc = memcache.Client(FLAGS.memcached_servers,
                                  debug=0)
        super(Lockout, self).__init__(application)

    @webob.dec.wsgify(RequestClass=wsgi.Request)
    def __call__(self, req):
        access_key = str(req.params['AWSAccessKeyId'])
        failures_key = "authfailures-%s" % access_key
        failures = int(self.mc.get(failures_key) or 0)
        if failures >= FLAGS.lockout_attempts:
            detail = _("Too many failed authentications.")
            raise webob.exc.HTTPForbidden(detail=detail)
        res = req.get_response(self.application)
        if res.status_int == 403:
            failures = self.mc.incr(failures_key)
            if failures is None:
                # NOTE(vish): To use incr, failures has to be a string.
                self.mc.set(failures_key, '1', time=FLAGS.lockout_window * 60)
            elif failures >= FLAGS.lockout_attempts:
                lock_mins = FLAGS.lockout_minutes
                msg = _('Access key %(access_key)s has had %(failures)d'
                        ' failed authentications and will be locked out'
                        ' for %(lock_mins)d minutes.') % locals()
                LOG.warn(msg)
                self.mc.set(failures_key, str(failures),
                            time=FLAGS.lockout_minutes * 60)
        return res


class ToToken(wsgi.Middleware):
    """Authenticate an EC2 request with keystone and convert to token."""

    @webob.dec.wsgify(RequestClass=wsgi.Request)
    def __call__(self, req):
        # Read request signature and access id.
        try:
            signature = req.params['Signature']
            access = req.params['AWSAccessKeyId']
        except KeyError:
            raise webob.exc.HTTPBadRequest()

        # Make a copy of args for authentication and signature verification.
        auth_params = dict(req.params)
        # Not part of authentication args
        auth_params.pop('Signature')

        # Authenticate the request.
        client = httplib2.Http()
        creds = {'ec2Credentials': {'access': access,
                                    'signature': signature,
                                    'host': req.host,
                                    'verb': req.method,
                                    'path': req.path,
                                    'params': auth_params,
                                   }}
        headers = {'Content-Type': 'application/json'},
        resp, content = client.request(FLAGS.keystone_ec2_url,
                                       'POST',
                                       headers=headers,
                                       body=utils.dumps(creds))
        # NOTE(vish): We could save a call to keystone by
        #             having keystone return token, tenant,
        #             user, and roles from this call.
        result = utils.loads(content)
        # TODO(vish): check for errors
        token_id = result['auth']['token']['id']

        # Authenticated!
        req.headers['X-Auth-Token'] = token_id
        return self.application


class Authenticate(wsgi.Middleware):
    """Authenticate an EC2 request and add 'nova.context' to WSGI environ."""

    @webob.dec.wsgify(RequestClass=wsgi.Request)
    def __call__(self, req):
        # Read request signature and access id.
        try:
            signature = req.params['Signature']
            access = req.params['AWSAccessKeyId']
        except KeyError:
            raise webob.exc.HTTPBadRequest()

        # Make a copy of args for authentication and signature verification.
        auth_params = dict(req.params)
        # Not part of authentication args
        auth_params.pop('Signature')

        # Authenticate the request.
        authman = manager.AuthManager()
        try:
            (user, project) = authman.authenticate(
                    access,
                    signature,
                    auth_params,
                    req.method,
                    req.host,
                    req.path)
        # Be explicit for what exceptions are 403, the rest bubble as 500
        except (exception.NotFound, exception.NotAuthorized) as ex:
            LOG.audit(_("Authentication Failure: %s"), unicode(ex))
            raise webob.exc.HTTPForbidden()

        # Authenticated!
        remote_address = req.remote_addr
        if FLAGS.use_forwarded_for:
            remote_address = req.headers.get('X-Forwarded-For', remote_address)
        roles = authman.get_active_roles(user, project)
        ctxt = context.RequestContext(user_id=user.id,
                                      project_id=project.id,
                                      is_admin=user.is_admin(),
                                      roles=roles,
                                      remote_address=remote_address)
        req.environ['nova.context'] = ctxt
        uname = user.name
        pname = project.name
        msg = _('Authenticated Request For %(uname)s:%(pname)s)') % locals()
        LOG.audit(msg, context=req.environ['nova.context'])
        return self.application


class Requestify(wsgi.Middleware):

    def __init__(self, app, controller):
        super(Requestify, self).__init__(app)
        self.controller = utils.import_class(controller)()

    @webob.dec.wsgify(RequestClass=wsgi.Request)
    def __call__(self, req):
        non_args = ['Action', 'Signature', 'AWSAccessKeyId', 'SignatureMethod',
                    'SignatureVersion', 'Version', 'Timestamp']
        args = dict(req.params)
        try:
            # Raise KeyError if omitted
            action = req.params['Action']
            # Fix bug lp:720157 for older (version 1) clients
            version = req.params['SignatureVersion']
            if int(version) == 1:
                non_args.remove('SignatureMethod')
                if 'SignatureMethod' in args:
                    args.pop('SignatureMethod')
            for non_arg in non_args:
                # Remove, but raise KeyError if omitted
                args.pop(non_arg)
        except KeyError, e:
            raise webob.exc.HTTPBadRequest()

        LOG.debug(_('action: %s'), action)
        for key, value in args.items():
            LOG.debug(_('arg: %(key)s\t\tval: %(value)s') % locals())

        # Success!
        api_request = apirequest.APIRequest(self.controller, action,
                                            req.params['Version'], args)
        req.environ['ec2.request'] = api_request
        req.environ['ec2.action_args'] = args
        return self.application


class Authorizer(wsgi.Middleware):

    """Authorize an EC2 API request.

    Return a 401 if ec2.controller and ec2.action in WSGI environ may not be
    executed in nova.context.
    """

    def __init__(self, application):
        super(Authorizer, self).__init__(application)
        self.action_roles = {
            'CloudController': {
                'DescribeAvailabilityZones': ['all'],
                'DescribeRegions': ['all'],
                'DescribeSnapshots': ['all'],
                'DescribeKeyPairs': ['all'],
                'CreateKeyPair': ['all'],
                'DeleteKeyPair': ['all'],
                'DescribeSecurityGroups': ['all'],
                'ImportPublicKey': ['all'],
                'AuthorizeSecurityGroupIngress': ['netadmin'],
                'RevokeSecurityGroupIngress': ['netadmin'],
                'CreateSecurityGroup': ['netadmin'],
                'DeleteSecurityGroup': ['netadmin'],
                'GetConsoleOutput': ['projectmanager', 'sysadmin'],
                'DescribeVolumes': ['projectmanager', 'sysadmin'],
                'CreateVolume': ['projectmanager', 'sysadmin'],
                'AttachVolume': ['projectmanager', 'sysadmin'],
                'DetachVolume': ['projectmanager', 'sysadmin'],
                'DescribeInstances': ['all'],
                'DescribeAddresses': ['all'],
                'AllocateAddress': ['netadmin'],
                'ReleaseAddress': ['netadmin'],
                'AssociateAddress': ['netadmin'],
                'DisassociateAddress': ['netadmin'],
                'RunInstances': ['projectmanager', 'sysadmin'],
                'TerminateInstances': ['projectmanager', 'sysadmin'],
                'RebootInstances': ['projectmanager', 'sysadmin'],
                'UpdateInstance': ['projectmanager', 'sysadmin'],
                'StartInstances': ['projectmanager', 'sysadmin'],
                'StopInstances': ['projectmanager', 'sysadmin'],
                'DeleteVolume': ['projectmanager', 'sysadmin'],
                'DescribeImages': ['all'],
                'DeregisterImage': ['projectmanager', 'sysadmin'],
                'RegisterImage': ['projectmanager', 'sysadmin'],
                'DescribeImageAttribute': ['all'],
                'ModifyImageAttribute': ['projectmanager', 'sysadmin'],
                'UpdateImage': ['projectmanager', 'sysadmin'],
                'CreateImage': ['projectmanager', 'sysadmin'],
            },
            'AdminController': {
                # All actions have the same permission: ['none'] (the default)
                # superusers will be allowed to run them
                # all others will get HTTPUnauthorized.
            },
        }

    @webob.dec.wsgify(RequestClass=wsgi.Request)
    def __call__(self, req):
        context = req.environ['nova.context']
        controller = req.environ['ec2.request'].controller.__class__.__name__
        action = req.environ['ec2.request'].action
        allowed_roles = self.action_roles[controller].get(action, ['none'])
        if self._matches_any_role(context, allowed_roles):
            return self.application
        else:
            LOG.audit(_('Unauthorized request for controller=%(controller)s '
                        'and action=%(action)s') % locals(), context=context)
            raise webob.exc.HTTPUnauthorized()

    def _matches_any_role(self, context, roles):
        """Return True if any role in roles is allowed in context."""
        if context.is_admin:
            return True
        if 'all' in roles:
            return True
        if 'none' in roles:
            return False
        return any(role in context.roles for role in roles)


class Executor(wsgi.Application):

    """Execute an EC2 API request.

    Executes 'ec2.action' upon 'ec2.controller', passing 'nova.context' and
    'ec2.action_args' (all variables in WSGI environ.)  Returns an XML
    response, or a 400 upon failure.
    """

    @webob.dec.wsgify(RequestClass=wsgi.Request)
    def __call__(self, req):
        context = req.environ['nova.context']
        api_request = req.environ['ec2.request']
        result = None
        try:
            result = api_request.invoke(context)
        except exception.InstanceNotFound as ex:
            LOG.info(_('InstanceNotFound raised: %s'), unicode(ex),
                     context=context)
            return self._error(req, context, type(ex).__name__, ex.message)
        except exception.VolumeNotFound as ex:
            LOG.info(_('VolumeNotFound raised: %s'), unicode(ex),
                     context=context)
            ec2_id = ec2utils.id_to_ec2_vol_id(ex.volume_id)
            message = _('Volume %s not found') % ec2_id
            return self._error(req, context, type(ex).__name__, message)
        except exception.SnapshotNotFound as ex:
            LOG.info(_('SnapshotNotFound raised: %s'), unicode(ex),
                     context=context)
            ec2_id = ec2utils.id_to_ec2_snap_id(ex.snapshot_id)
            message = _('Snapshot %s not found') % ec2_id
            return self._error(req, context, type(ex).__name__, message)
        except exception.NotFound as ex:
            LOG.info(_('NotFound raised: %s'), unicode(ex), context=context)
            return self._error(req, context, type(ex).__name__, unicode(ex))
        except exception.ApiError as ex:
            LOG.exception(_('ApiError raised: %s'), unicode(ex),
                          context=context)
            if ex.code:
                return self._error(req, context, ex.code, unicode(ex))
            else:
                return self._error(req, context, type(ex).__name__,
                                   unicode(ex))
        except exception.KeyPairExists as ex:
            LOG.debug(_('KeyPairExists raised: %s'), unicode(ex),
                     context=context)
            return self._error(req, context, type(ex).__name__, unicode(ex))
        except exception.InvalidParameterValue as ex:
            LOG.debug(_('InvalidParameterValue raised: %s'), unicode(ex),
                     context=context)
            return self._error(req, context, type(ex).__name__, unicode(ex))
        except exception.InvalidPortRange as ex:
            LOG.debug(_('InvalidPortRange raised: %s'), unicode(ex),
                     context=context)
            return self._error(req, context, type(ex).__name__, unicode(ex))
        except Exception as ex:
            extra = {'environment': req.environ}
            LOG.exception(_('Unexpected error raised: %s'), unicode(ex),
                          extra=extra, context=context)
            return self._error(req,
                               context,
                               'UnknownError',
                               _('An unknown error has occurred. '
                               'Please try your request again.'))
        else:
            resp = webob.Response()
            resp.status = 200
            resp.headers['Content-Type'] = 'text/xml'
            resp.body = str(result)
            return resp

    def _error(self, req, context, code, message):
        LOG.error("%s: %s", code, message, context=context)
        resp = webob.Response()
        resp.status = 400
        resp.headers['Content-Type'] = 'text/xml'
        resp.body = str('<?xml version="1.0"?>\n'
                         '<Response><Errors><Error><Code>%s</Code>'
                         '<Message>%s</Message></Error></Errors>'
                         '<RequestID>%s</RequestID></Response>' %
                         (utils.utf8(code), utils.utf8(message),
                         utils.utf8(context.request_id)))
        return resp


class Versions(wsgi.Application):

    @webob.dec.wsgify(RequestClass=wsgi.Request)
    def __call__(self, req):
        """Respond to a request for all EC2 versions."""
        # available api versions
        versions = [
            '1.0',
            '2007-01-19',
            '2007-03-01',
            '2007-08-29',
            '2007-10-10',
            '2007-12-15',
            '2008-02-01',
            '2008-09-01',
            '2009-04-04',
        ]
        return ''.join('%s\n' % v for v in versions)<|MERGE_RESOLUTION|>--- conflicted
+++ resolved
@@ -47,10 +47,7 @@
 flags.DEFINE_string('keystone_ec2_url',
                     'http://localhost:5000/v2.0/ec2tokens',
                     'URL to get token from ec2 request.')
-<<<<<<< HEAD
-=======
 flags.DECLARE('use_forwarded_for', 'nova.api.auth')
->>>>>>> dd9d9195
 
 
 class RequestLogging(wsgi.Middleware):
