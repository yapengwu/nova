# vim: tabstop=4 shiftwidth=4 softtabstop=4

# Copyright 2010 United States Government as represented by the
# Administrator of the National Aeronautics and Space Administration.
# All Rights Reserved.
#
#    Licensed under the Apache License, Version 2.0 (the "License"); you may
#    not use this file except in compliance with the License. You may obtain
#    a copy of the License at
#
#         http://www.apache.org/licenses/LICENSE-2.0
#
#    Unless required by applicable law or agreed to in writing, software
#    distributed under the License is distributed on an "AS IS" BASIS, WITHOUT
#    WARRANTIES OR CONDITIONS OF ANY KIND, either express or implied. See the
#    License for the specific language governing permissions and limitations
#    under the License.
"""
Implementation of SQLAlchemy backend
"""

import warnings

from nova import db
from nova import exception
from nova import flags
from nova import utils
from nova.db.sqlalchemy import models
from nova.db.sqlalchemy.session import get_session
from sqlalchemy import or_
from sqlalchemy.exc import IntegrityError
from sqlalchemy.orm import joinedload, joinedload_all
from sqlalchemy.sql import exists, func

FLAGS = flags.FLAGS


def is_admin_context(context):
    """Indicates if the request context is an administrator."""
    if not context:
        warnings.warn('Use of empty request context is deprecated',
                      DeprecationWarning)
        return True
    return context.is_admin


def is_user_context(context):
    """Indicates if the request context is a normal user."""
    if not context:
        return False
    if not context.user or not context.project:
        return False
    return True


def authorize_project_context(context, project_id):
    """Ensures that the request context has permission to access the
       given project.
    """
    if is_user_context(context):
        if not context.project:
            raise exception.NotAuthorized()
        elif context.project.id != project_id:
            raise exception.NotAuthorized()


def authorize_user_context(context, user_id):
    """Ensures that the request context has permission to access the
       given user.
    """
    if is_user_context(context):
        if not context.user:
            raise exception.NotAuthorized()
        elif context.user.id != user_id:
            raise exception.NotAuthorized()


def can_read_deleted(context):
    """Indicates if the context has access to deleted objects."""
    if not context:
        return False
    return context.read_deleted


def require_admin_context(f):
    """Decorator used to indicate that the method requires an
       administrator context.
    """
    def wrapper(*args, **kwargs):
        if not is_admin_context(args[0]):
            raise exception.NotAuthorized()
        return f(*args, **kwargs)
    return wrapper


def require_context(f):
    """Decorator used to indicate that the method requires either
       an administrator or normal user context.
    """
    def wrapper(*args, **kwargs):
        if not is_admin_context(args[0]) and not is_user_context(args[0]):
            raise exception.NotAuthorized()
        return f(*args, **kwargs)
    return wrapper


###################

@require_admin_context
def service_destroy(context, service_id):
    session = get_session()
    with session.begin():
        service_ref = service_get(context, service_id, session=session)
        service_ref.delete(session=session)


@require_admin_context
def service_get(context, service_id, session=None):
    if not session:
        session = get_session()

    result = session.query(models.Service
                   ).filter_by(id=service_id
                   ).filter_by(deleted=can_read_deleted(context)
                   ).first()

    if not result:
        raise exception.NotFound('No service for id %s' % service_id)

    return result


@require_admin_context
def service_get_all_by_topic(context, topic):
    session = get_session()
    return session.query(models.Service
                 ).filter_by(deleted=False
                 ).filter_by(disabled=False
                 ).filter_by(topic=topic
                 ).all()


@require_admin_context
def _service_get_all_topic_subquery(context, session, topic, subq, label):
    sort_value = getattr(subq.c, label)
    return session.query(models.Service, func.coalesce(sort_value, 0)
                 ).filter_by(topic=topic
                 ).filter_by(deleted=False
                 ).filter_by(disabled=False
                 ).outerjoin((subq, models.Service.host == subq.c.host)
                 ).order_by(sort_value
                 ).all()


@require_admin_context
def service_get_all_compute_sorted(context):
    session = get_session()
    with session.begin():
        # NOTE(vish): The intended query is below
        #             SELECT services.*, COALESCE(inst_cores.instance_cores,
        #                                         0)
        #             FROM services LEFT OUTER JOIN
        #             (SELECT host, SUM(instances.vcpus) AS instance_cores
        #              FROM instances GROUP BY host) AS inst_cores
        #             ON services.host = inst_cores.host
        topic = 'compute'
        label = 'instance_cores'
        subq = session.query(models.Instance.host,
                             func.sum(models.Instance.vcpus).label(label)
                     ).filter_by(deleted=False
                     ).group_by(models.Instance.host
                     ).subquery()
        return _service_get_all_topic_subquery(context,
                                               session,
                                               topic,
                                               subq,
                                               label)


@require_admin_context
def service_get_all_network_sorted(context):
    session = get_session()
    with session.begin():
        topic = 'network'
        label = 'network_count'
        subq = session.query(models.Network.host,
                             func.count(models.Network.id).label(label)
                     ).filter_by(deleted=False
                     ).group_by(models.Network.host
                     ).subquery()
        return _service_get_all_topic_subquery(context,
                                               session,
                                               topic,
                                               subq,
                                               label)


@require_admin_context
def service_get_all_volume_sorted(context):
    session = get_session()
    with session.begin():
        topic = 'volume'
        label = 'volume_gigabytes'
        subq = session.query(models.Volume.host,
                             func.sum(models.Volume.size).label(label)
                     ).filter_by(deleted=False
                     ).group_by(models.Volume.host
                     ).subquery()
        return _service_get_all_topic_subquery(context,
                                               session,
                                               topic,
                                               subq,
                                               label)


@require_admin_context
def service_get_by_args(context, host, binary):
    session = get_session()
    result = session.query(models.Service
                   ).filter_by(host=host
                   ).filter_by(binary=binary
                   ).filter_by(deleted=can_read_deleted(context)
                   ).first()
    if not result:
        raise exception.NotFound('No service for %s, %s' % (host, binary))

    return result


@require_admin_context
def service_create(context, values):
    service_ref = models.Service()
    for (key, value) in values.iteritems():
        service_ref[key] = value
    service_ref.save()
    return service_ref


@require_admin_context
def service_update(context, service_id, values):
    session = get_session()
    with session.begin():
        service_ref = service_get(context, service_id, session=session)
        for (key, value) in values.iteritems():
            service_ref[key] = value
        service_ref.save(session=session)


###################


@require_context
def floating_ip_allocate_address(context, host, project_id):
    authorize_project_context(context, project_id)
    session = get_session()
    with session.begin():
        floating_ip_ref = session.query(models.FloatingIp
                                ).filter_by(host=host
                                ).filter_by(fixed_ip_id=None
                                ).filter_by(project_id=None
                                ).filter_by(deleted=False
                                ).with_lockmode('update'
                                ).first()
        # NOTE(vish): if with_lockmode isn't supported, as in sqlite,
        #             then this has concurrency issues
        if not floating_ip_ref:
            raise db.NoMoreAddresses()
        floating_ip_ref['project_id'] = project_id
        session.add(floating_ip_ref)
    return floating_ip_ref['address']


@require_context
def floating_ip_create(context, values):
    floating_ip_ref = models.FloatingIp()
    for (key, value) in values.iteritems():
        floating_ip_ref[key] = value
    floating_ip_ref.save()
    return floating_ip_ref['address']


@require_context
def floating_ip_count_by_project(context, project_id):
    authorize_project_context(context, project_id)
    session = get_session()
    return session.query(models.FloatingIp
                 ).filter_by(project_id=project_id
                 ).filter_by(deleted=False
                 ).count()


@require_context
def floating_ip_fixed_ip_associate(context, floating_address, fixed_address):
    session = get_session()
    with session.begin():
        # TODO(devcamcar): How to ensure floating_id belongs to user?
        floating_ip_ref = floating_ip_get_by_address(context,
                                                     floating_address,
                                                     session=session)
        fixed_ip_ref = fixed_ip_get_by_address(context,
                                               fixed_address,
                                               session=session)
        floating_ip_ref.fixed_ip = fixed_ip_ref
        floating_ip_ref.save(session=session)


@require_context
def floating_ip_deallocate(context, address):
    session = get_session()
    with session.begin():
        # TODO(devcamcar): How to ensure floating id belongs to user?
        floating_ip_ref = floating_ip_get_by_address(context,
                                                     address,
                                                     session=session)
        floating_ip_ref['project_id'] = None
        floating_ip_ref.save(session=session)


@require_context
def floating_ip_destroy(context, address):
    session = get_session()
    with session.begin():
        # TODO(devcamcar): Ensure address belongs to user.
        floating_ip_ref = get_floating_ip_by_address(context,
                                                     address,
                                                     session=session)
        floating_ip_ref.delete(session=session)


@require_context
def floating_ip_disassociate(context, address):
    session = get_session()
    with session.begin():
        # TODO(devcamcar): Ensure address belongs to user.
        #                  Does get_floating_ip_by_address handle this?
        floating_ip_ref = floating_ip_get_by_address(context,
                                                     address,
                                                     session=session)
        fixed_ip_ref = floating_ip_ref.fixed_ip
        if fixed_ip_ref:
            fixed_ip_address = fixed_ip_ref['address']
        else:
            fixed_ip_address = None
        floating_ip_ref.fixed_ip = None
        floating_ip_ref.save(session=session)
    return fixed_ip_address


@require_admin_context
def floating_ip_get_all(context):
    session = get_session()
    return session.query(models.FloatingIp
                 ).options(joinedload_all('fixed_ip.instance')
                 ).filter_by(deleted=False
                 ).all()


@require_admin_context
def floating_ip_get_all_by_host(context, host):
    session = get_session()
    return session.query(models.FloatingIp
                 ).options(joinedload_all('fixed_ip.instance')
                 ).filter_by(host=host
                 ).filter_by(deleted=False
                 ).all()


@require_context
def floating_ip_get_all_by_project(context, project_id):
    authorize_project_context(context, project_id)
    session = get_session()
    return session.query(models.FloatingIp
                 ).options(joinedload_all('fixed_ip.instance')
                 ).filter_by(project_id=project_id
                 ).filter_by(deleted=False
                 ).all()


@require_context
def floating_ip_get_by_address(context, address, session=None):
    # TODO(devcamcar): Ensure the address belongs to user.
    if not session:
        session = get_session()

    result = session.query(models.FloatingIp
                   ).filter_by(address=address
                   ).filter_by(deleted=can_read_deleted(context)
                   ).first()
    if not result:
        raise exception.NotFound('No fixed ip for address %s' % address)

    return result


###################


@require_context
def fixed_ip_associate(context, address, instance_id):
    session = get_session()
    with session.begin():
        instance = instance_get(context, instance_id, session=session)
        fixed_ip_ref = session.query(models.FixedIp
                             ).filter_by(address=address
                             ).filter_by(deleted=False
                             ).filter_by(instance=None
                             ).with_lockmode('update'
                             ).first()
        # NOTE(vish): if with_lockmode isn't supported, as in sqlite,
        #             then this has concurrency issues
        if not fixed_ip_ref:
            raise db.NoMoreAddresses()
        fixed_ip_ref.instance = instance
        session.add(fixed_ip_ref)


@require_admin_context
def fixed_ip_associate_pool(context, network_id, instance_id):
    session = get_session()
    with session.begin():
        network_or_none = or_(models.FixedIp.network_id == network_id,
                              models.FixedIp.network_id == None)
        fixed_ip_ref = session.query(models.FixedIp
                             ).filter(network_or_none
                             ).filter_by(reserved=False
                             ).filter_by(deleted=False
                             ).filter_by(instance=None
                             ).with_lockmode('update'
                             ).first()
        # NOTE(vish): if with_lockmode isn't supported, as in sqlite,
        #             then this has concurrency issues
        if not fixed_ip_ref:
            raise db.NoMoreAddresses()
        if not fixed_ip_ref.network:
            fixed_ip_ref.network = network_get(context,
                                           network_id,
                                           session=session)
        fixed_ip_ref.instance = instance_get(context,
                                             instance_id,
                                             session=session)
        session.add(fixed_ip_ref)
    return fixed_ip_ref['address']


@require_context
def fixed_ip_create(_context, values):
    fixed_ip_ref = models.FixedIp()
    for (key, value) in values.iteritems():
        fixed_ip_ref[key] = value
    fixed_ip_ref.save()
    return fixed_ip_ref['address']


@require_context
def fixed_ip_disassociate(context, address):
    session = get_session()
    with session.begin():
        fixed_ip_ref = fixed_ip_get_by_address(context,
                                               address,
                                               session=session)
        fixed_ip_ref.instance = None
        fixed_ip_ref.save(session=session)


@require_admin_context
def fixed_ip_disassociate_all_by_timeout(_context, host, time):
    session = get_session()
    # NOTE(vish): The nested select is because sqlite doesn't support
    #             JOINs in UPDATEs.
    result = session.execute('UPDATE fixed_ips SET instance_id = NULL, '
                                                  'leased = 0 '
                             'WHERE network_id IN (SELECT id FROM networks '
                                                  'WHERE host = :host) '
                             'AND updated_at < :time '
                             'AND instance_id IS NOT NULL '
                             'AND allocated = 0',
                    {'host': host,
                     'time': time.isoformat()})
    return result.rowcount


@require_context
def fixed_ip_get_by_address(context, address, session=None):
    if not session:
        session = get_session()
    result = session.query(models.FixedIp
                   ).filter_by(address=address
                   ).filter_by(deleted=can_read_deleted(context)
                   ).options(joinedload('network')
                   ).options(joinedload('instance')
                   ).first()
    if not result:
        raise exception.NotFound('No floating ip for address %s' % address)

    if is_user_context(context):
        authorize_project_context(context, result.instance.project_id)

    return result


@require_context
def fixed_ip_get_instance(context, address):
        fixed_ip_ref = fixed_ip_get_by_address(context, address)
        return fixed_ip_ref.instance


@require_admin_context
def fixed_ip_get_network(context, address):
        fixed_ip_ref = fixed_ip_get_by_address(context, address)
        return fixed_ip_ref.network


@require_context
def fixed_ip_update(context, address, values):
    session = get_session()
    with session.begin():
        fixed_ip_ref = fixed_ip_get_by_address(context,
                                               address,
                                               session=session)
        for (key, value) in values.iteritems():
            fixed_ip_ref[key] = value
        fixed_ip_ref.save(session=session)


###################


@require_context
def instance_create(context, values):
    instance_ref = models.Instance()
    for (key, value) in values.iteritems():
        instance_ref[key] = value

    session = get_session()
    with session.begin():
        while instance_ref.ec2_id == None:
            ec2_id = utils.generate_uid(instance_ref.__prefix__)
            if not instance_ec2_id_exists(context, ec2_id, session=session):
                instance_ref.ec2_id = ec2_id
        instance_ref.save(session=session)
    return instance_ref


@require_admin_context
def instance_data_get_for_project(context, project_id):
    session = get_session()
    result = session.query(func.count(models.Instance.id),
                           func.sum(models.Instance.vcpus)
                   ).filter_by(project_id=project_id
                   ).filter_by(deleted=False
                   ).first()
    # NOTE(vish): convert None to 0
    return (result[0] or 0, result[1] or 0)


@require_context
def instance_destroy(context, instance_id):
    session = get_session()
    with session.begin():
        instance_ref = instance_get(context, instance_id, session=session)
        instance_ref.delete(session=session)


@require_context
def instance_get(context, instance_id, session=None):
    if not session:
        session = get_session()
    result = None

    if is_admin_context(context):
        result = session.query(models.Instance
                       ).filter_by(id=instance_id
                       ).filter_by(deleted=can_read_deleted(context)
                       ).first()
    elif is_user_context(context):
        result = session.query(models.Instance
                       ).filter_by(project_id=context.project.id
                       ).filter_by(id=instance_id
                       ).filter_by(deleted=False
                       ).first()
    if not result:
        raise exception.NotFound('No instance for id %s' % instance_id)

    return result


@require_admin_context
def instance_get_all(context):
    session = get_session()
    return session.query(models.Instance
                 ).options(joinedload_all('fixed_ip.floating_ips')
                 ).filter_by(deleted=can_read_deleted(context)
                 ).all()


@require_admin_context
def instance_get_all_by_user(context, user_id):
    session = get_session()
    return session.query(models.Instance
                 ).options(joinedload_all('fixed_ip.floating_ips')
                 ).filter_by(deleted=can_read_deleted(context)
                 ).filter_by(user_id=user_id
                 ).all()


@require_context
def instance_get_all_by_project(context, project_id):
    authorize_project_context(context, project_id)

    session = get_session()
    return session.query(models.Instance
                 ).options(joinedload_all('fixed_ip.floating_ips')
                 ).filter_by(project_id=project_id
                 ).filter_by(deleted=can_read_deleted(context)
                 ).all()


@require_context
def instance_get_all_by_reservation(context, reservation_id):
    session = get_session()

    if is_admin_context(context):
        return session.query(models.Instance
                     ).options(joinedload_all('fixed_ip.floating_ips')
                     ).filter_by(reservation_id=reservation_id
                     ).filter_by(deleted=can_read_deleted(context)
                     ).all()
    elif is_user_context(context):
        return session.query(models.Instance
                     ).options(joinedload_all('fixed_ip.floating_ips')
                     ).filter_by(project_id=context.project.id
                     ).filter_by(reservation_id=reservation_id
                     ).filter_by(deleted=False
                     ).all()


@require_context
def instance_get_by_ec2_id(context, ec2_id):
    session = get_session()

    if is_admin_context(context):
        result = session.query(models.Instance
                       ).filter_by(ec2_id=ec2_id
                       ).filter_by(deleted=can_read_deleted(context)
                       ).first()
    elif is_user_context(context):
        result = session.query(models.Instance
                       ).filter_by(project_id=context.project.id
                       ).filter_by(ec2_id=ec2_id
                       ).filter_by(deleted=False
                       ).first()
    if not result:
        raise exception.NotFound('Instance %s not found' % (ec2_id))

    return result


@require_context
def instance_ec2_id_exists(context, ec2_id, session=None):
    if not session:
        session = get_session()
    return session.query(exists().where(models.Instance.id==ec2_id)).one()[0]


@require_context
def instance_get_fixed_address(context, instance_id):
    session = get_session()
    with session.begin():
        instance_ref = instance_get(context, instance_id, session=session)
        if not instance_ref.fixed_ip:
            return None
        return instance_ref.fixed_ip['address']


@require_context
def instance_get_floating_address(context, instance_id):
    session = get_session()
    with session.begin():
        instance_ref = instance_get(context, instance_id, session=session)
        if not instance_ref.fixed_ip:
            return None
        if not instance_ref.fixed_ip.floating_ips:
            return None
        # NOTE(vish): this just returns the first floating ip
        return instance_ref.fixed_ip.floating_ips[0]['address']


@require_admin_context
def instance_is_vpn(context, instance_id):
    # TODO(vish): Move this into image code somewhere
    instance_ref = instance_get(context, instance_id)
    return instance_ref['image_id'] == FLAGS.vpn_image_id


@require_admin_context
def instance_set_state(context, instance_id, state, description=None):
    # TODO(devcamcar): Move this out of models and into driver
    from nova.compute import power_state
    if not description:
        description = power_state.name(state)
    db.instance_update(context,
                       instance_id,
                       {'state': state,
                        'state_description': description})


@require_context
def instance_update(context, instance_id, values):
    session = get_session()
    with session.begin():
        instance_ref = instance_get(context, instance_id, session=session)
        for (key, value) in values.iteritems():
            instance_ref[key] = value
        instance_ref.save(session=session)


###################


@require_context
def key_pair_create(context, values):
    key_pair_ref = models.KeyPair()
    for (key, value) in values.iteritems():
        key_pair_ref[key] = value
    key_pair_ref.save()
    return key_pair_ref


@require_context
def key_pair_destroy(context, user_id, name):
    authorize_user_context(context, user_id)
    session = get_session()
    with session.begin():
        key_pair_ref = key_pair_get(context, user_id, name, session=session)
        key_pair_ref.delete(session=session)


@require_context
def key_pair_destroy_all_by_user(context, user_id):
    authorize_user_context(context, user_id)
    session = get_session()
    with session.begin():
        # TODO(vish): do we have to use sql here?
        session.execute('update key_pairs set deleted=1 where user_id=:id',
                        {'id': user_id})


@require_context
def key_pair_get(context, user_id, name, session=None):
    authorize_user_context(context, user_id)

    if not session:
        session = get_session()

    result = session.query(models.KeyPair
                   ).filter_by(user_id=user_id
                   ).filter_by(name=name
                   ).filter_by(deleted=can_read_deleted(context)
                   ).first()
    if not result:
        raise exception.NotFound('no keypair for user %s, name %s' %
                                 (user_id, name))
    return result


@require_context
def key_pair_get_all_by_user(context, user_id):
    authorize_user_context(context, user_id)
    session = get_session()
    return session.query(models.KeyPair
                 ).filter_by(user_id=user_id
                 ).filter_by(deleted=False
                 ).all()


###################


@require_admin_context
def network_count(context):
    session = get_session()
    return session.query(models.Network
                 ).filter_by(deleted=can_read_deleted(context)
                 ).count()


@require_admin_context
def network_count_allocated_ips(context, network_id):
    session = get_session()
    return session.query(models.FixedIp
                 ).filter_by(network_id=network_id
                 ).filter_by(allocated=True
                 ).filter_by(deleted=False
                 ).count()


@require_admin_context
def network_count_available_ips(context, network_id):
    session = get_session()
    return session.query(models.FixedIp
                 ).filter_by(network_id=network_id
                 ).filter_by(allocated=False
                 ).filter_by(reserved=False
                 ).filter_by(deleted=False
                 ).count()


@require_admin_context
def network_count_reserved_ips(context, network_id):
    session = get_session()
    return session.query(models.FixedIp
                 ).filter_by(network_id=network_id
                 ).filter_by(reserved=True
                 ).filter_by(deleted=False
                 ).count()


@require_admin_context
def network_create(context, values):
    network_ref = models.Network()
    for (key, value) in values.iteritems():
        network_ref[key] = value
    network_ref.save()
    return network_ref


@require_admin_context
def network_destroy(context, network_id):
    session = get_session()
    with session.begin():
        # TODO(vish): do we have to use sql here?
        session.execute('update networks set deleted=1 where id=:id',
                        {'id': network_id})
        session.execute('update fixed_ips set deleted=1 where network_id=:id',
                        {'id': network_id})
        session.execute('update floating_ips set deleted=1 '
                        'where fixed_ip_id in '
                        '(select id from fixed_ips '
                        'where network_id=:id)',
                        {'id': network_id})
        session.execute('update network_indexes set network_id=NULL '
                        'where network_id=:id',
                        {'id': network_id})


@require_context
def network_get(context, network_id, session=None):
    if not session:
        session = get_session()
    result = None

    if is_admin_context(context):
        result = session.query(models.Network
                       ).filter_by(id=network_id
                       ).filter_by(deleted=can_read_deleted(context)
                       ).first()
    elif is_user_context(context):
        result = session.query(models.Network
                       ).filter_by(project_id=context.project.id
                       ).filter_by(id=network_id
                       ).filter_by(deleted=False
                       ).first()
    if not result:
        raise exception.NotFound('No network for id %s' % network_id)

    return result


# NOTE(vish): pylint complains because of the long method name, but
#             it fits with the names of the rest of the methods
# pylint: disable-msg=C0103
@require_admin_context
def network_get_associated_fixed_ips(context, network_id):
    session = get_session()
    return session.query(models.FixedIp
                 ).options(joinedload_all('instance')
                 ).filter_by(network_id=network_id
                 ).filter(models.FixedIp.instance_id != None
                 ).filter_by(deleted=False
                 ).all()


@require_admin_context
def network_get_by_bridge(context, bridge):
    session = get_session()
    result = session.query(models.Network
               ).filter_by(bridge=bridge
               ).filter_by(deleted=False
               ).first()

    if not result:
        raise exception.NotFound('No network for bridge %s' % bridge)

    return result


@require_admin_context
def network_get_index(context, network_id):
    session = get_session()
    with session.begin():
        network_index = session.query(models.NetworkIndex
                              ).filter_by(network_id=None
                              ).filter_by(deleted=False
                              ).with_lockmode('update'
                              ).first()

        if not network_index:
            raise db.NoMoreNetworks()

        network_index['network'] = network_get(context,
                                               network_id,
                                               session=session)
        session.add(network_index)

    return network_index['index']


@require_admin_context
def network_index_count(context):
    session = get_session()
    return session.query(models.NetworkIndex
                 ).filter_by(deleted=can_read_deleted(context)
                 ).count()


@require_admin_context
def network_index_create_safe(context, values):
    network_index_ref = models.NetworkIndex()
    for (key, value) in values.iteritems():
        network_index_ref[key] = value
    try:
        network_index_ref.save()
    except IntegrityError:
        pass


@require_admin_context
def network_set_host(context, network_id, host_id):
    session = get_session()
    with session.begin():
        network_ref = session.query(models.Network
                            ).filter_by(id=network_id
                            ).filter_by(deleted=False
                            ).with_lockmode('update'
                            ).first()
        if not network_ref:
            raise exception.NotFound('No network for id %s' % network_id)

        # NOTE(vish): if with_lockmode isn't supported, as in sqlite,
        #             then this has concurrency issues
        if not network_ref['host']:
            network_ref['host'] = host_id
            session.add(network_ref)

    return network_ref['host']


@require_context
def network_update(context, network_id, values):
    session = get_session()
    with session.begin():
        network_ref = network_get(context, network_id, session=session)
        for (key, value) in values.iteritems():
            network_ref[key] = value
        network_ref.save(session=session)


###################


@require_context
def project_get_network(context, project_id):
    session = get_session()
    result= session.query(models.Network
               ).filter_by(project_id=project_id
               ).filter_by(deleted=False
               ).first()

    if not result:
        raise exception.NotFound('No network for project: %s' % project_id)

    return result


###################


def queue_get_for(_context, topic, physical_node_id):
    # FIXME(ja): this should be servername?
    return "%s.%s" % (topic, physical_node_id)


###################


@require_admin_context
def export_device_count(context):
    session = get_session()
    return session.query(models.ExportDevice
                 ).filter_by(deleted=can_read_deleted(context)
                 ).count()


@require_admin_context
def export_device_create(context, values):
    export_device_ref = models.ExportDevice()
    for (key, value) in values.iteritems():
        export_device_ref[key] = value
    export_device_ref.save()
    return export_device_ref


###################


def auth_destroy_token(_context, token):
    session = get_session()
    session.delete(token)

def auth_get_token(_context, token_hash):
    session = get_session()
    tk = session.query(models.AuthToken
                ).filter_by(token_hash=token_hash)
    if not tk:
        raise exception.NotFound('Token %s does not exist' % token_hash)
    return tk

def auth_create_token(_context, token):
    tk = models.AuthToken()
    for k,v in token.iteritems():
        tk[k] = v
    tk.save()
    return tk


###################


@require_admin_context
def quota_get(context, project_id, session=None):
    if not session:
        session = get_session()

    result = session.query(models.Quota
                   ).filter_by(project_id=project_id
                   ).filter_by(deleted=can_read_deleted(context)
                   ).first()
    if not result:
        raise exception.NotFound('No quota for project_id %s' % project_id)

    return result


@require_admin_context
def quota_create(context, values):
    quota_ref = models.Quota()
    for (key, value) in values.iteritems():
        quota_ref[key] = value
    quota_ref.save()
    return quota_ref


@require_admin_context
def quota_update(context, project_id, values):
    session = get_session()
    with session.begin():
        quota_ref = quota_get(context, project_id, session=session)
        for (key, value) in values.iteritems():
            quota_ref[key] = value
        quota_ref.save(session=session)


@require_admin_context
def quota_destroy(context, project_id):
    session = get_session()
    with session.begin():
        quota_ref = quota_get(context, project_id, session=session)
        quota_ref.delete(session=session)


###################


@require_admin_context
def volume_allocate_shelf_and_blade(context, volume_id):
    session = get_session()
    with session.begin():
        export_device = session.query(models.ExportDevice
                              ).filter_by(volume=None
                              ).filter_by(deleted=False
                              ).with_lockmode('update'
                              ).first()
        # NOTE(vish): if with_lockmode isn't supported, as in sqlite,
        #             then this has concurrency issues
        if not export_device:
            raise db.NoMoreBlades()
        export_device.volume_id = volume_id
        session.add(export_device)
    return (export_device.shelf_id, export_device.blade_id)


@require_admin_context
def volume_attached(context, volume_id, instance_id, mountpoint):
    session = get_session()
    with session.begin():
        volume_ref = volume_get(context, volume_id, session=session)
        volume_ref['status'] = 'in-use'
        volume_ref['mountpoint'] = mountpoint
        volume_ref['attach_status'] = 'attached'
        volume_ref.instance = instance_get(context, instance_id, session=session)
        volume_ref.save(session=session)


@require_context
def volume_create(context, values):
    volume_ref = models.Volume()
    for (key, value) in values.iteritems():
        volume_ref[key] = value

    session = get_session()
    with session.begin():
        while volume_ref.ec2_id == None:
            ec2_id = utils.generate_uid(volume_ref.__prefix__)
            if not volume_ec2_id_exists(context, ec2_id, session=session):
                volume_ref.ec2_id = ec2_id
        volume_ref.save(session=session)
    return volume_ref


@require_admin_context
def volume_data_get_for_project(context, project_id):
    session = get_session()
    result = session.query(func.count(models.Volume.id),
                           func.sum(models.Volume.size)
                   ).filter_by(project_id=project_id
                   ).filter_by(deleted=False
                   ).first()
    # NOTE(vish): convert None to 0
    return (result[0] or 0, result[1] or 0)


@require_admin_context
def volume_destroy(context, volume_id):
    session = get_session()
    with session.begin():
        # TODO(vish): do we have to use sql here?
        session.execute('update volumes set deleted=1 where id=:id',
                        {'id': volume_id})
        session.execute('update export_devices set volume_id=NULL '
                        'where volume_id=:id',
                        {'id': volume_id})


@require_admin_context
def volume_detached(context, volume_id):
    session = get_session()
    with session.begin():
        volume_ref = volume_get(context, volume_id, session=session)
        volume_ref['status'] = 'available'
        volume_ref['mountpoint'] = None
        volume_ref['attach_status'] = 'detached'
        volume_ref.instance = None
        volume_ref.save(session=session)


@require_context
def volume_get(context, volume_id, session=None):
    if not session:
        session = get_session()
    result = None

    if is_admin_context(context):
        result = session.query(models.Volume
                       ).filter_by(id=volume_id
                       ).filter_by(deleted=can_read_deleted(context)
                       ).first()
    elif is_user_context(context):
        result = session.query(models.Volume
                       ).filter_by(project_id=context.project.id
                       ).filter_by(id=volume_id
                       ).filter_by(deleted=False
                       ).first()
    if not result:
        raise exception.NotFound('No volume for id %s' % volume_id)

    return result


@require_admin_context
def volume_get_all(context):
    return session.query(models.Volume
                 ).filter_by(deleted=can_read_deleted(context)
                 ).all()

@require_context
def volume_get_all_by_project(context, project_id):
    authorize_project_context(context, project_id)

    session = get_session()
    return session.query(models.Volume
                 ).filter_by(project_id=project_id
                 ).filter_by(deleted=can_read_deleted(context)
                 ).all()


@require_context
def volume_get_by_ec2_id(context, ec2_id):
    session = get_session()
    result = None

    if is_admin_context(context):
        result = session.query(models.Volume
                       ).filter_by(ec2_id=ec2_id
                       ).filter_by(deleted=can_read_deleted(context)
                       ).first()
    elif is_user_context(context):
        result = session.query(models.Volume
                       ).filter_by(project_id=context.project.id
                       ).filter_by(ec2_id=ec2_id
                       ).filter_by(deleted=False
                       ).first()
    else:
        raise exception.NotAuthorized()

    if not result:
        raise exception.NotFound('Volume %s not found' % ec2_id)

    return result


@require_context
def volume_ec2_id_exists(context, ec2_id, session=None):
    if not session:
        session = get_session()

    return session.query(exists(
                 ).where(models.Volume.id==ec2_id)
                 ).one()[0]


@require_admin_context
def volume_get_instance(context, volume_id):
    session = get_session()
    result = session.query(models.Volume
                   ).filter_by(id=volume_id
                   ).filter_by(deleted=can_read_deleted(context)
                   ).options(joinedload('instance')
                   ).first()
    if not result:
        raise exception.NotFound('Volume %s not found' % ec2_id)

    return result.instance


@require_admin_context
def volume_get_shelf_and_blade(context, volume_id):
    session = get_session()
    result = session.query(models.ExportDevice
                   ).filter_by(volume_id=volume_id
                   ).first()
    if not result:
        raise exception.NotFound('No export device found for volume %s' %
                                 volume_id)

    return (result.shelf_id, result.blade_id)


@require_context
def volume_update(context, volume_id, values):
    session = get_session()
    with session.begin():
        volume_ref = volume_get(context, volume_id, session=session)
        for (key, value) in values.iteritems():
            volume_ref[key] = value
        volume_ref.save(session=session)


###################


<<<<<<< HEAD
@require_admin_context
def user_get(context, id, session=None):
    if not session:
        session = get_session()

    result = session.query(models.User
                   ).filter_by(id=id
                   ).filter_by(deleted=can_read_deleted(context)
                   ).first()

    if not result:
        raise exception.NotFound('No user for id %s' % id)

    return result


@require_admin_context
def user_get_by_access_key(context, access_key, session=None):
    if not session:
        session = get_session()

    result = session.query(models.User
                 ).filter_by(access_key=access_key
                 ).filter_by(deleted=can_read_deleted(context)
                 ).first()

    if not result:
        raise exception.NotFound('No user for id %s' % id)

    return result


@require_admin_context
def user_create(_context, values):
    user_ref = models.User()
    for (key, value) in values.iteritems():
        user_ref[key] = value
    user_ref.save()
    return user_ref


@require_admin_context
def user_delete(context, id):
    session = get_session()
    with session.begin():
        session.execute('delete from user_project_association where user_id=:id',
                        {'id': id})
        session.execute('delete from user_role_association where user_id=:id',
                        {'id': id})
        session.execute('delete from user_project_role_association where user_id=:id',
                        {'id': id})
        user_ref = user_get(context, id, session=session)
        session.delete(user_ref)


def user_get_all(context):
    session = get_session()
    return session.query(models.User
                 ).filter_by(deleted=can_read_deleted(context)
                 ).all()


def project_create(_context, values):
    project_ref = models.Project()
    for (key, value) in values.iteritems():
        project_ref[key] = value
    project_ref.save()
    return project_ref


def project_add_member(context, project_id, user_id):
    session = get_session()
    with session.begin():
        project_ref = project_get(context, project_id, session=session)
        user_ref = user_get(context, user_id, session=session)

        project_ref.members += [user_ref]
        project_ref.save(session=session)


def project_get(context, id, session=None):
    if not session:
        session = get_session()

    result = session.query(models.Project
                   ).filter_by(deleted=False
                   ).filter_by(id=id
                   ).options(joinedload_all('members')
                   ).first()

    if not result:
        raise exception.NotFound("No project with id %s" % id)

    return result


def project_get_all(context):
    session = get_session()
    return session.query(models.Project
                 ).filter_by(deleted=can_read_deleted(context)
                 ).options(joinedload_all('members')
                 ).all()


def project_get_by_user(context, user_id):
    session = get_session()
    user = session.query(models.User
                 ).filter_by(deleted=can_read_deleted(context)
                 ).options(joinedload_all('projects')
                 ).first()
    return user.projects


def project_remove_member(context, project_id, user_id):
    session = get_session()
    project = project_get(context, project_id, session=session)
    user = user_get(context, user_id, session=session)

    if user in project.members:
        project.members.remove(user)
        project.save(session=session)


def user_update(context, user_id, values):
    session = get_session()
    with session.begin():
        user_ref = user_get(context, user_id, session=session)
        for (key, value) in values.iteritems():
            user_ref[key] = value
        user_ref.save(session=session)


def project_update(context, project_id, values):
    session = get_session()
    with session.begin():
        project_ref = project_get(context, project_id, session=session)
        for (key, value) in values.iteritems():
            project_ref[key] = value
        project_ref.save(session=session)


def project_delete(context, id):
    session = get_session()
    with session.begin():
        session.execute('delete from user_project_association where project_id=:id',
                        {'id': id})
        session.execute('delete from user_project_role_association where project_id=:id',
                        {'id': id})
        project_ref = project_get(context, id, session=session)
        session.delete(project_ref)


def user_get_roles(context, user_id):
    session = get_session()
    with session.begin():
        user_ref = user_get(context, user_id, session=session)
        return [role.role for role in user_ref['roles']]


def user_get_roles_for_project(context, user_id, project_id):
    session = get_session()
    with session.begin():
        res = session.query(models.UserProjectRoleAssociation
                 ).filter_by(user_id=user_id
                 ).filter_by(project_id=project_id
                 ).all()
        return [association.role for association in res]

def user_remove_project_role(context, user_id, project_id, role):
    session = get_session()
    with session.begin():
        session.execute('delete from user_project_role_association where ' + \
                        'user_id=:user_id and project_id=:project_id and ' + \
                        'role=:role', { 'user_id'    : user_id, 
                                        'project_id' : project_id,
                                        'role'       : role })


def user_remove_role(context, user_id, role):
    session = get_session()
    with session.begin():
        res = session.query(models.UserRoleAssociation
                  ).filter_by(user_id=user_id
                  ).filter_by(role=role
                  ).all()
        for role in res:
            session.delete(role)


def user_add_role(context, user_id, role):
    session = get_session()
    with session.begin():
        user_ref = user_get(context, user_id, session=session)
        models.UserRoleAssociation(user=user_ref, role=role).save(session=session)


def user_add_project_role(context, user_id, project_id, role):
    session = get_session()
    with session.begin():
        user_ref = user_get(context, user_id, session=session)
        project_ref = project_get(context, project_id, session=session)
        models.UserProjectRoleAssociation(user_id=user_ref['id'],
                                          project_id=project_ref['id'],
                                          role=role).save(session=session)


###################
=======
def host_get_networks(context, host):
    session = get_session()
    with session.begin():
        return session.query(models.Network
                     ).filter_by(deleted=False
                     ).filter_by(host=host
                     ).all()
>>>>>>> 10494061
<|MERGE_RESOLUTION|>--- conflicted
+++ resolved
@@ -1278,7 +1278,6 @@
 ###################
 
 
-<<<<<<< HEAD
 @require_admin_context
 def user_get(context, id, session=None):
     if not session:
@@ -1486,12 +1485,12 @@
 
 
 ###################
-=======
+
+
 def host_get_networks(context, host):
     session = get_session()
     with session.begin():
         return session.query(models.Network
                      ).filter_by(deleted=False
                      ).filter_by(host=host
-                     ).all()
->>>>>>> 10494061
+                     ).all()