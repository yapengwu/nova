--- conflicted
+++ resolved
@@ -160,12 +160,7 @@
                 'project_id': quota.project_id,
                 'created_at': quota.created_at,
                 'updated_at': quota.updated_at,
-<<<<<<< HEAD
                 quota.resource: quota.hard_limit}
-=======
-                quota.resource: quota.hard_limit,
-            }
->>>>>>> 05418293
         else:
             quotas[quota.project_id]['created_at'] = earliest(
                 quota.created_at, quotas[quota.project_id]['created_at'])
