# vim: tabstop=4 shiftwidth=4 softtabstop=4

# Copyright 2010 United States Government as represented by the
# Administrator of the National Aeronautics and Space Administration.
# All Rights Reserved.
# Copyright (c) 2010 Citrix Systems, Inc.
#
#    Licensed under the Apache License, Version 2.0 (the "License"); you may
#    not use this file except in compliance with the License. You may obtain
#    a copy of the License at
#
#         http://www.apache.org/licenses/LICENSE-2.0
#
#    Unless required by applicable law or agreed to in writing, software
#    distributed under the License is distributed on an "AS IS" BASIS, WITHOUT
#    WARRANTIES OR CONDITIONS OF ANY KIND, either express or implied. See the
#    License for the specific language governing permissions and limitations
#    under the License.

"""
A fake (in-memory) hypervisor+api.

Allows nova testing w/o a hypervisor.  This module also documents the
semantics of real hypervisor connections.

"""

from nova import exception
<<<<<<< HEAD
from nova import log as logging
=======
from nova import utils
>>>>>>> b45f4c2f
from nova.compute import power_state
from nova.virt import driver


LOG = logging.getLogger('nova.compute.disk')


def get_connection(_):
    # The read_only parameter is ignored.
    return FakeConnection.instance()


class FakeInstance(object):

    def __init__(self, name, state):
        self.name = name
        self.state = state


class FakeConnection(driver.ComputeDriver):
    """
    The interface to this class talks in terms of 'instances' (Amazon EC2 and
    internal Nova terminology), by which we mean 'running virtual machine'
    (XenAPI terminology) or domain (Xen or libvirt terminology).

    An instance has an ID, which is the identifier chosen by Nova to represent
    the instance further up the stack.  This is unfortunately also called a
    'name' elsewhere.  As far as this layer is concerned, 'instance ID' and
    'instance name' are synonyms.

    Note that the instance ID or name is not human-readable or
    customer-controlled -- it's an internal ID chosen by Nova.  At the
    nova.virt layer, instances do not have human-readable names at all -- such
    things are only known higher up the stack.

    Most virtualization platforms will also have their own identity schemes,
    to uniquely identify a VM or domain.  These IDs must stay internal to the
    platform-specific layer, and never escape the connection interface.  The
    platform-specific layer is responsible for keeping track of which instance
    ID maps to which platform-specific ID, and vice versa.

    In contrast, the list_disks and list_interfaces calls may return
    platform-specific IDs.  These identify a specific virtual disk or specific
    virtual network interface, and these IDs are opaque to the rest of Nova.

    Some methods here take an instance of nova.compute.service.Instance.  This
    is the datastructure used by nova.compute to store details regarding an
    instance, and pass them into this layer.  This layer is responsible for
    translating that generic datastructure into terms that are specific to the
    virtualization platform.
    """

    def __init__(self):
        self.instances = {}

    @classmethod
    def instance(cls):
        if not hasattr(cls, '_instance'):
            cls._instance = cls()
        return cls._instance

    def init_host(self, host):
        """
        Initialize anything that is necessary for the driver to function,
        including catching up with currently running VM's on the given host.
        """
        return

    def list_instances(self):
        """
        Return the names of all the instances known to the virtualization
        layer, as a list.
        """
        return self.instances.keys()

    def _map_to_instance_info(self, instance):
        instance = utils.check_isinstance(instance, FakeInstance)
        info = driver.InstanceInfo(instance.name, instance.state)
        return info

    def list_instances_detail(self):
        info_list = []
        for instance in self.instances.values():
            info_list.append(self._map_to_instance_info(instance))
        return info_list

    def spawn(self, instance):
        """
        Create a new instance/VM/domain on the virtualization platform.

        The given parameter is an instance of nova.compute.service.Instance.
        This function should use the data there to guide the creation of
        the new instance.

        The work will be done asynchronously.  This function returns a
        task that allows the caller to detect when it is complete.

        Once this successfully completes, the instance should be
        running (power_state.RUNNING).

        If this fails, any partial instance should be completely
        cleaned up, and the virtualization platform should be in the state
        that it was before this call began.
        """

        name = instance.name
        state = power_state.RUNNING
        fake_instance = FakeInstance(name, state)
        self.instances[name] = fake_instance

    def snapshot(self, instance, name):
        """
        Snapshots the specified instance.

        The given parameter is an instance of nova.compute.service.Instance,
        and so the instance is being specified as instance.name.

        The second parameter is the name of the snapshot.

        The work will be done asynchronously.  This function returns a
        task that allows the caller to detect when it is complete.
        """
        pass

    def reboot(self, instance):
        """
        Reboot the specified instance.

        The given parameter is an instance of nova.compute.service.Instance,
        and so the instance is being specified as instance.name.

        The work will be done asynchronously.  This function returns a
        task that allows the caller to detect when it is complete.
        """
        pass

    def get_host_ip_addr(self):
        """
        Retrieves the IP address of the dom0
        """
        pass

    def resize(self, instance, flavor):
        """
        Resizes/Migrates the specified instance.

        The flavor parameter determines whether or not the instance RAM and
        disk space are modified, and if so, to what size.

        The work will be done asynchronously. This function returns a task
        that allows the caller to detect when it is complete.
        """
        pass

    def set_admin_password(self, instance, new_pass):
        """
        Set the root password on the specified instance.

        The first parameter is an instance of nova.compute.service.Instance,
        and so the instance is being specified as instance.name. The second
        parameter is the value of the new password.

        The work will be done asynchronously.  This function returns a
        task that allows the caller to detect when it is complete.
        """
        pass

    def inject_file(self, instance, b64_path, b64_contents):
        """
        Writes a file on the specified instance.

        The first parameter is an instance of nova.compute.service.Instance,
        and so the instance is being specified as instance.name. The second
        parameter is the base64-encoded path to which the file is to be
        written on the instance; the third is the contents of the file, also
        base64-encoded.

        The work will be done asynchronously.  This function returns a
        task that allows the caller to detect when it is complete.
        """
        pass

    def rescue(self, instance):
        """
        Rescue the specified instance.
        """
        pass

    def unrescue(self, instance):
        """
        Unrescue the specified instance.
        """
        pass

    def migrate_disk_and_power_off(self, instance, dest):
        """
        Transfers the disk of a running instance in multiple phases, turning
        off the instance before the end.
        """
        pass

    def attach_disk(self, instance, disk_info):
        """
        Attaches the disk to an instance given the metadata disk_info
        """
        pass

    def pause(self, instance, callback):
        """
        Pause the specified instance.
        """
        pass

    def unpause(self, instance, callback):
        """
        Unpause the specified instance.
        """
        pass

    def suspend(self, instance, callback):
        """
        suspend the specified instance
        """
        pass

    def resume(self, instance, callback):
        """
        resume the specified instance
        """
        pass

    def destroy(self, instance):
        """
        Destroy (shutdown and delete) the specified instance.

        The given parameter is an instance of nova.compute.service.Instance,
        and so the instance is being specified as instance.name.

        The work will be done asynchronously.  This function returns a
        task that allows the caller to detect when it is complete.
        """
        key = instance.name
        if not key in self.instances:
            LOG.warning("Key '%s' not in instances '%s'" %
                        (key, self.instances))
        del self.instances[instance.name]

    def attach_volume(self, instance_name, device_path, mountpoint):
        """Attach the disk at device_path to the instance at mountpoint"""
        return True

    def detach_volume(self, instance_name, mountpoint):
        """Detach the disk attached to the instance at mountpoint"""
        return True

    def get_info(self, instance_name):
        """
        Get a block of information about the given instance.  This is returned
        as a dictionary containing 'state': The power_state of the instance,
        'max_mem': The maximum memory for the instance, in KiB, 'mem': The
        current memory the instance has, in KiB, 'num_cpu': The current number
        of virtual CPUs the instance has, 'cpu_time': The total CPU time used
        by the instance, in nanoseconds.

        This method should raise exception.NotFound if the hypervisor has no
        knowledge of the instance
        """
        if instance_name not in self.instances:
            raise exception.NotFound(_("Instance %s Not Found")
                                     % instance_name)
        i = self.instances[instance_name]
        return {'state': i.state,
                'max_mem': 0,
                'mem': 0,
                'num_cpu': 2,
                'cpu_time': 0}

    def get_diagnostics(self, instance_name):
        pass

    def list_disks(self, instance_name):
        """
        Return the IDs of all the virtual disks attached to the specified
        instance, as a list.  These IDs are opaque to the caller (they are
        only useful for giving back to this layer as a parameter to
        disk_stats).  These IDs only need to be unique for a given instance.

        Note that this function takes an instance ID, not a
        compute.service.Instance, so that it can be called by compute.monitor.
        """
        return ['A_DISK']

    def list_interfaces(self, instance_name):
        """
        Return the IDs of all the virtual network interfaces attached to the
        specified instance, as a list.  These IDs are opaque to the caller
        (they are only useful for giving back to this layer as a parameter to
        interface_stats).  These IDs only need to be unique for a given
        instance.

        Note that this function takes an instance ID, not a
        compute.service.Instance, so that it can be called by compute.monitor.
        """
        return ['A_VIF']

    def block_stats(self, instance_name, disk_id):
        """
        Return performance counters associated with the given disk_id on the
        given instance_name.  These are returned as [rd_req, rd_bytes, wr_req,
        wr_bytes, errs], where rd indicates read, wr indicates write, req is
        the total number of I/O requests made, bytes is the total number of
        bytes transferred, and errs is the number of requests held up due to a
        full pipeline.

        All counters are long integers.

        This method is optional.  On some platforms (e.g. XenAPI) performance
        statistics can be retrieved directly in aggregate form, without Nova
        having to do the aggregation.  On those platforms, this method is
        unused.

        Note that this function takes an instance ID, not a
        compute.service.Instance, so that it can be called by compute.monitor.
        """
        return [0L, 0L, 0L, 0L, null]

    def interface_stats(self, instance_name, iface_id):
        """
        Return performance counters associated with the given iface_id on the
        given instance_id.  These are returned as [rx_bytes, rx_packets,
        rx_errs, rx_drop, tx_bytes, tx_packets, tx_errs, tx_drop], where rx
        indicates receive, tx indicates transmit, bytes and packets indicate
        the total number of bytes or packets transferred, and errs and dropped
        is the total number of packets failed / dropped.

        All counters are long integers.

        This method is optional.  On some platforms (e.g. XenAPI) performance
        statistics can be retrieved directly in aggregate form, without Nova
        having to do the aggregation.  On those platforms, this method is
        unused.

        Note that this function takes an instance ID, not a
        compute.service.Instance, so that it can be called by compute.monitor.
        """
        return [0L, 0L, 0L, 0L, 0L, 0L, 0L, 0L]

    def get_console_output(self, instance):
        return 'FAKE CONSOLE OUTPUT'

    def get_ajax_console(self, instance):
        return {'token': 'FAKETOKEN',
                'host': 'fakeajaxconsole.com',
                'port': 6969}

    def get_console_pool_info(self, console_type):
        return  {'address': '127.0.0.1',
                 'username': 'fakeuser',
                 'password': 'fakepassword'}

    def refresh_security_group_rules(self, security_group_id):
        """This method is called after a change to security groups.

        All security groups and their associated rules live in the datastore,
        and calling this method should apply the updated rules to instances
        running the specified security group.

        An error should be raised if the operation cannot complete.

        """
        return True

    def refresh_security_group_members(self, security_group_id):
        """This method is called when a security group is added to an instance.

        This message is sent to the virtualization drivers on hosts that are
        running an instance that belongs to a security group that has a rule
        that references the security group identified by `security_group_id`.
        It is the responsiblity of this method to make sure any rules
        that authorize traffic flow with members of the security group are
        updated and any new members can communicate, and any removed members
        cannot.

        Scenario:
            * we are running on host 'H0' and we have an instance 'i-0'.
            * instance 'i-0' is a member of security group 'speaks-b'
            * group 'speaks-b' has an ingress rule that authorizes group 'b'
            * another host 'H1' runs an instance 'i-1'
            * instance 'i-1' is a member of security group 'b'

            When 'i-1' launches or terminates we will recieve the message
            to update members of group 'b', at which time we will make
            any changes needed to the rules for instance 'i-0' to allow
            or deny traffic coming from 'i-1', depending on if it is being
            added or removed from the group.

        In this scenario, 'i-1' could just as easily have been running on our
        host 'H0' and this method would still have been called.  The point was
        that this method isn't called on the host where instances of that
        group are running (as is the case with
        :method:`refresh_security_group_rules`) but is called where references
        are made to authorizing those instances.

        An error should be raised if the operation cannot complete.

        """
        return True

    def update_available_resource(self, ctxt, host):
        """This method is supported only by libvirt."""
        return

    def compare_cpu(self, xml):
        """This method is supported only by libvirt."""
        raise NotImplementedError('This method is supported only by libvirt.')

    def ensure_filtering_rules_for_instance(self, instance_ref):
        """This method is supported only by libvirt."""
        raise NotImplementedError('This method is supported only by libvirt.')

    def live_migration(self, context, instance_ref, dest,
                       post_method, recover_method):
        """This method is supported only by libvirt."""
        return

    def unfilter_instance(self, instance_ref):
        """This method is supported only by libvirt."""
        raise NotImplementedError('This method is supported only by libvirt.')

    def test_remove_vm(self, instance_name):
        """ Removes the named VM, as if it crashed. For testing"""
        self.instances.pop(instance_name)<|MERGE_RESOLUTION|>--- conflicted
+++ resolved
@@ -26,11 +26,8 @@
 """
 
 from nova import exception
-<<<<<<< HEAD
 from nova import log as logging
-=======
 from nova import utils
->>>>>>> b45f4c2f
 from nova.compute import power_state
 from nova.virt import driver
 
