# Copyright (c) 2011 Openstack, LLC.
# All Rights Reserved.
#
#    Licensed under the Apache License, Version 2.0 (the "License"); you may
#    not use this file except in compliance with the License. You may obtain
#    a copy of the License at
#
#         http://www.apache.org/licenses/LICENSE-2.0
#
#    Unless required by applicable law or agreed to in writing, software
#    distributed under the License is distributed on an "AS IS" BASIS, WITHOUT
#    WARRANTIES OR CONDITIONS OF ANY KIND, either express or implied. See the
#    License for the specific language governing permissions and limitations
#    under the License.

"""
Host Filter is a mechanism for requesting instance resources.
Three filters are included: AllHosts, Flavor & JSON. AllHosts just
returns the full, unfiltered list of hosts. Flavor is a hard coded
matching mechanism based on flavor criteria and JSON is an ad-hoc
filter grammar.

Why JSON? The requests for instances may come in through the
REST interface from a user or a parent Zone.
Currently Flavors and/or InstanceTypes are used for
specifing the type of instance desired. Specific Nova users have
noted a need for a more expressive way of specifying instances.
Since we don't want to get into building full DSL this is a simple
form as an example of how this could be done. In reality, most
consumers will use the more rigid filters such as FlavorFilter.

Note: These are "required" capability filters. These capabilities
used must be present or the host will be excluded. The hosts
returned are then weighed by the Weighted Scheduler. Weights
can take the more esoteric factors into consideration (such as
server affinity and customer separation).
"""

import json

from nova import exception
from nova import flags
from nova import log as logging
from nova import utils
from nova.scheduler import zone_aware_scheduler

LOG = logging.getLogger('nova.scheduler.host_filter')

FLAGS = flags.FLAGS
flags.DEFINE_string('default_host_filter',
                    'nova.scheduler.host_filter.AllHostsFilter',
                    'Which filter to use for filtering hosts.')


class HostFilter(object):
    """Base class for host filters."""

    def instance_type_to_filter(self, instance_type):
        """Convert instance_type into a filter for most common use-case."""
        raise NotImplementedError()

    def filter_hosts(self, zone_manager, query):
        """Return a list of hosts that fulfill the filter."""
        raise NotImplementedError()

    def _full_name(self):
        """module.classname of the filter."""
        return "%s.%s" % (self.__module__, self.__class__.__name__)


class AllHostsFilter(HostFilter):
    """NOP host filter. Returns all hosts in ZoneManager.
    This essentially does what the old Scheduler+Chance used
    to give us."""

    def instance_type_to_filter(self, instance_type):
        """Return anything to prevent base-class from raising
        exception."""
        return (self._full_name(), instance_type)

    def filter_hosts(self, zone_manager, query):
        """Return a list of hosts from ZoneManager list."""
        return [(host, services)
               for host, services in zone_manager.service_states.iteritems()]


class InstanceTypeFilter(HostFilter):
<<<<<<< HEAD
    """HostFilter driver hard-coded to work with InstanceType records."""
=======
    """HostFilter hard-coded to work with InstanceType records."""
>>>>>>> 30b6d5e2

    def instance_type_to_filter(self, instance_type):
        """Use instance_type to filter hosts."""
        return (self._full_name(), instance_type)

    def filter_hosts(self, zone_manager, query):
        """Return a list of hosts that can create instance_type."""
        instance_type = query
        selected_hosts = []
        for host, services in zone_manager.service_states.iteritems():
            capabilities = services.get('compute', {})
            host_ram_mb = capabilities['host_memory_free']
            disk_bytes = capabilities['disk_available']
            spec_ram = instance_type['memory_mb']
            spec_disk = instance_type['local_gb']
            if host_ram_mb >= spec_ram and disk_bytes >= spec_disk:
                selected_hosts.append((host, capabilities))
        return selected_hosts

#host entries (currently) are like:
#    {'host_name-description': 'Default install of XenServer',
#    'host_hostname': 'xs-mini',
#    'host_memory_total': 8244539392,
#    'host_memory_overhead': 184225792,
#    'host_memory_free': 3868327936,
#    'host_memory_free_computed': 3840843776,
#    'host_other_config': {},
#    'host_ip_address': '192.168.1.109',
#    'host_cpu_info': {},
#    'disk_available': 32954957824,
#    'disk_total': 50394562560,
#    'disk_used': 17439604736,
#    'host_uuid': 'cedb9b39-9388-41df-8891-c5c9a0c0fe5f',
#    'host_name_label': 'xs-mini'}

# instance_type table has:
#name = Column(String(255), unique=True)
#memory_mb = Column(Integer)
#vcpus = Column(Integer)
#local_gb = Column(Integer)
#flavorid = Column(Integer, unique=True)
#swap = Column(Integer, nullable=False, default=0)
#rxtx_quota = Column(Integer, nullable=False, default=0)
#rxtx_cap = Column(Integer, nullable=False, default=0)


class JsonFilter(HostFilter):
    """Host Filter to allow simple JSON-based grammar for
       selecting hosts."""

    def _equals(self, args):
        """First term is == all the other terms."""
        if len(args) < 2:
            return False
        lhs = args[0]
        for rhs in args[1:]:
            if lhs != rhs:
                return False
        return True

    def _less_than(self, args):
        """First term is < all the other terms."""
        if len(args) < 2:
            return False
        lhs = args[0]
        for rhs in args[1:]:
            if lhs >= rhs:
                return False
        return True

    def _greater_than(self, args):
        """First term is > all the other terms."""
        if len(args) < 2:
            return False
        lhs = args[0]
        for rhs in args[1:]:
            if lhs <= rhs:
                return False
        return True

    def _in(self, args):
        """First term is in set of remaining terms"""
        if len(args) < 2:
            return False
        return args[0] in args[1:]

    def _less_than_equal(self, args):
        """First term is <= all the other terms."""
        if len(args) < 2:
            return False
        lhs = args[0]
        for rhs in args[1:]:
            if lhs > rhs:
                return False
        return True

    def _greater_than_equal(self, args):
        """First term is >= all the other terms."""
        if len(args) < 2:
            return False
        lhs = args[0]
        for rhs in args[1:]:
            if lhs < rhs:
                return False
        return True

    def _not(self, args):
        """Flip each of the arguments."""
        if len(args) == 0:
            return False
        return [not arg for arg in args]

    def _or(self, args):
        """True if any arg is True."""
        return True in args

    def _and(self, args):
        """True if all args are True."""
        return False not in args

    commands = {
        '=': _equals,
        '<': _less_than,
        '>': _greater_than,
        'in': _in,
        '<=': _less_than_equal,
        '>=': _greater_than_equal,
        'not': _not,
        'or': _or,
        'and': _and,
    }

    def instance_type_to_filter(self, instance_type):
        """Convert instance_type into JSON filter object."""
        required_ram = instance_type['memory_mb']
        required_disk = instance_type['local_gb']
        query = ['and',
                    ['>=', '$compute.host_memory_free', required_ram],
                    ['>=', '$compute.disk_available', required_disk]
                ]
        return (self._full_name(), json.dumps(query))

    def _parse_string(self, string, host, services):
        """Strings prefixed with $ are capability lookups in the
        form '$service.capability[.subcap*]'"""
        if not string:
            return None
        if string[0] != '$':
            return string

        path = string[1:].split('.')
        for item in path:
            services = services.get(item, None)
            if not services:
                return None
        return services

    def _process_filter(self, zone_manager, query, host, services):
        """Recursively parse the query structure."""
        if len(query) == 0:
            return True
        cmd = query[0]
        method = self.commands[cmd]  # Let exception fly.
        cooked_args = []
        for arg in query[1:]:
            if isinstance(arg, list):
                arg = self._process_filter(zone_manager, arg, host, services)
            elif isinstance(arg, basestring):
                arg = self._parse_string(arg, host, services)
            if arg != None:
                cooked_args.append(arg)
        result = method(self, cooked_args)
        return result

    def filter_hosts(self, zone_manager, query):
        """Return a list of hosts that can fulfill filter."""
        expanded = json.loads(query)
        hosts = []
        for host, services in zone_manager.service_states.iteritems():
            r = self._process_filter(zone_manager, expanded, host, services)
            if isinstance(r, list):
                r = True in r
            if r:
                hosts.append((host, services))
        return hosts


<<<<<<< HEAD
DRIVERS = [AllHostsFilter, InstanceTypeFilter, JsonFilter]
=======
FILTERS = [AllHostsFilter, InstanceTypeFilter, JsonFilter]
>>>>>>> 30b6d5e2


def choose_host_filter(filter_name=None):
    """Since the caller may specify which filter to use we need
       to have an authoritative list of what is permissible. This
<<<<<<< HEAD
       function checks the driver name against a predefined set
       of acceptable drivers."""

    if not driver_name:
        driver_name = FLAGS.default_host_filter_driver
    for driver in DRIVERS:
        if "%s.%s" % (driver.__module__, driver.__name__) == driver_name:
            return driver()
    raise exception.SchedulerHostFilterDriverNotFound(driver_name=driver_name)


class HostFilterScheduler(zone_aware_scheduler.ZoneAwareScheduler):
    """The HostFilterScheduler uses the HostFilter drivers to filter
    hosts for weighing. The particular driver used may be passed in
    as an argument or the default will be used.

    request_spec = {'filter_driver': <Filter Driver name>,
=======
       function checks the filter name against a predefined set
       of acceptable filters."""

    if not filter_name:
        filter_name = FLAGS.default_host_filter
    for filter_class in FILTERS:
        if "%s.%s" % (filter_class.__module__, filter_class.__name__) == \
                filter_name:
            return filter_class()
    raise exception.SchedulerHostFilterNotFound(filter_name=filter_name)


class HostFilterScheduler(zone_aware_scheduler.ZoneAwareScheduler):
    """The HostFilterScheduler uses the HostFilter to filter
    hosts for weighing. The particular filter used may be passed in
    as an argument or the default will be used.

    request_spec = {'filter_name': <Filter name>,
>>>>>>> 30b6d5e2
                    'instance_type': <InstanceType dict>}
    """

    def filter_hosts(self, num, request_spec):
        """Filter the full host list (from the ZoneManager)"""
<<<<<<< HEAD
        driver_name = request_spec.get('filter_driver', None)
        driver = choose_driver(driver_name)
=======
        filter_name = request_spec.get('filter_name', None)
        host_filter = choose_host_filter(filter_name)
>>>>>>> 30b6d5e2

        # TODO(sandy): We're only using InstanceType-based specs
        # currently. Later we'll need to snoop for more detailed
        # host filter requests.
        instance_type = request_spec['instance_type']
<<<<<<< HEAD
        name, query = driver.instance_type_to_filter(instance_type)
        return driver.filter_hosts(self.zone_manager, query)
=======
        name, query = host_filter.instance_type_to_filter(instance_type)
        return host_filter.filter_hosts(self.zone_manager, query)
>>>>>>> 30b6d5e2

    def weigh_hosts(self, num, request_spec, hosts):
        """Derived classes must override this method and return
           a lists of hosts in [{weight, hostname}] format."""
        return [dict(weight=1, hostname=host) for host, caps in hosts]<|MERGE_RESOLUTION|>--- conflicted
+++ resolved
@@ -85,11 +85,7 @@
 
 
 class InstanceTypeFilter(HostFilter):
-<<<<<<< HEAD
-    """HostFilter driver hard-coded to work with InstanceType records."""
-=======
     """HostFilter hard-coded to work with InstanceType records."""
->>>>>>> 30b6d5e2
 
     def instance_type_to_filter(self, instance_type):
         """Use instance_type to filter hosts."""
@@ -277,35 +273,12 @@
         return hosts
 
 
-<<<<<<< HEAD
-DRIVERS = [AllHostsFilter, InstanceTypeFilter, JsonFilter]
-=======
 FILTERS = [AllHostsFilter, InstanceTypeFilter, JsonFilter]
->>>>>>> 30b6d5e2
 
 
 def choose_host_filter(filter_name=None):
     """Since the caller may specify which filter to use we need
        to have an authoritative list of what is permissible. This
-<<<<<<< HEAD
-       function checks the driver name against a predefined set
-       of acceptable drivers."""
-
-    if not driver_name:
-        driver_name = FLAGS.default_host_filter_driver
-    for driver in DRIVERS:
-        if "%s.%s" % (driver.__module__, driver.__name__) == driver_name:
-            return driver()
-    raise exception.SchedulerHostFilterDriverNotFound(driver_name=driver_name)
-
-
-class HostFilterScheduler(zone_aware_scheduler.ZoneAwareScheduler):
-    """The HostFilterScheduler uses the HostFilter drivers to filter
-    hosts for weighing. The particular driver used may be passed in
-    as an argument or the default will be used.
-
-    request_spec = {'filter_driver': <Filter Driver name>,
-=======
        function checks the filter name against a predefined set
        of acceptable filters."""
 
@@ -324,31 +297,20 @@
     as an argument or the default will be used.
 
     request_spec = {'filter_name': <Filter name>,
->>>>>>> 30b6d5e2
                     'instance_type': <InstanceType dict>}
     """
 
     def filter_hosts(self, num, request_spec):
         """Filter the full host list (from the ZoneManager)"""
-<<<<<<< HEAD
-        driver_name = request_spec.get('filter_driver', None)
-        driver = choose_driver(driver_name)
-=======
         filter_name = request_spec.get('filter_name', None)
         host_filter = choose_host_filter(filter_name)
->>>>>>> 30b6d5e2
 
         # TODO(sandy): We're only using InstanceType-based specs
         # currently. Later we'll need to snoop for more detailed
         # host filter requests.
         instance_type = request_spec['instance_type']
-<<<<<<< HEAD
-        name, query = driver.instance_type_to_filter(instance_type)
-        return driver.filter_hosts(self.zone_manager, query)
-=======
         name, query = host_filter.instance_type_to_filter(instance_type)
         return host_filter.filter_hosts(self.zone_manager, query)
->>>>>>> 30b6d5e2
 
     def weigh_hosts(self, num, request_spec, hosts):
         """Derived classes must override this method and return
