--- conflicted
+++ resolved
@@ -617,23 +617,9 @@
     def create(self, label=None, fixed_range=None, num_networks=None,
                network_size=None, multi_host=None, vlan_start=None,
                vpn_start=None, fixed_range_v6=None, gateway_v6=None,
-<<<<<<< HEAD
-               flat_network_bridge=None, bridge_interface=None):
-        """Creates fixed ips for host by range"""
-=======
                flat_network_bridge=None, bridge_interface=None,
                dns1=None, dns2=None):
-        """Creates fixed ips for host by range
-        arguments: label, fixed_range, [num_networks=FLAG],
-                   [network_size=FLAG], [multi_host=FLAG], [vlan_start=FLAG],
-                   [vpn_start=FLAG], [fixed_range_v6=FLAG], [gateway_v6=FLAG],
-                   [flat_network_bridge=FLAG], [bridge_interface=FLAG]
-                   [dns1=FLAG], [dns2]
-        If you wish to use a later argument fill in the gaps with ""s
-        Ex: network create private 10.0.0.0/8 1 16 T "" "" "" "" xenbr1 eth1
-            network create private 10.0.0.0/8 1 16
-        """
->>>>>>> 1a18ea6d
+        """Creates fixed ips for host by range"""
         if not label:
             msg = _('a label (ex: public) is required to create networks.')
             print msg
